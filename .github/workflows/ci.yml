--- conflicted
+++ resolved
@@ -27,12 +27,8 @@
         - linux: check-style
         - linux: check-security
         - linux: check-dependencies
-<<<<<<< HEAD
-        - linux: build-dist
   crds_contexts:
     uses: spacetelescope/crds/.github/workflows/contexts.yml@master
-=======
->>>>>>> 00110b30
   test:
     uses: OpenAstronomy/github-actions-workflows/.github/workflows/tox.yml@v1
     needs: [ crds_contexts ]
