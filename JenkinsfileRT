--- conflicted
+++ resolved
@@ -85,12 +85,7 @@
     "pip install -r requirements-sdp.txt",
 ] + PipInject(env.OVERRIDE_REQUIREMENTS) + ["pip list"]
 bc0.test_cmds = [
-<<<<<<< HEAD
-    "pip list",
     "pytest --cov-report=xml:coverage.xml --cov-report=term-missing --cov=./ -r sxf -n auto --bigdata --slow \
-=======
-    "pytest --cov-report=xml --cov=./ -r sxf -n auto --bigdata --slow \
->>>>>>> c86ff0e7
     --basetemp=${pytest_basetemp} --junit-xml=results.xml --dist=loadscope \
     --env=${artifactoryenv} ${pytest_args}",
     // The following line needs single quotes to avoid insecure interpolation
