--- conflicted
+++ resolved
@@ -55,15 +55,9 @@
         ysize = 80
         xstop = xstart + xsize - 1
         ystop = ystart + ysize - 1
-<<<<<<< HEAD
         input_copy.data = input_copy.data[ystart-1:ystop, xstart-1:xstop].copy()
         input_copy.dq = input_copy.dq[ystart-1:ystop, xstart-1:xstop].copy()
         input_copy.err = input_copy.err[ystart-1:ystop, xstart-1:xstop].copy()
-=======
-        input_model.data = input_model.data[ystart - 1:ystop, xstart - 1:xstop]
-        input_model.dq = input_model.dq[ystart - 1:ystop, xstart - 1:xstop]
-        input_model.err = input_model.err[ystart - 1:ystop, xstart - 1:xstop]
->>>>>>> c2135c35
 
     data = input_copy.data
     dim = data.shape[1]
