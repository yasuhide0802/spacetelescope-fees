"""
Tools to create the WCS pipeline NIRSPEC modes.

Calls create_pipeline() which redirects based on EXP_TYPE.

"""
import logging
import numpy as np

from astropy.modeling import models
from astropy.modeling.models import Mapping, Identity, Const1D, Scale, Tabular1D
from astropy import units as u
from astropy import coordinates as coord
from astropy.io import fits
from gwcs import coordinate_frames as cf
from gwcs.wcstools import grid_from_bounding_box

from stdatamodels.jwst.datamodels import (CollimatorModel, CameraModel, DisperserModel, FOREModel,
                                          IFUFOREModel, MSAModel, OTEModel, IFUPostModel, IFUSlicerModel,
                                          WavelengthrangeModel, FPAModel)
from stdatamodels.jwst.transforms.models import (Rotation3DToGWA, DirCos2Unitless, Slit2Msa,
                                                 AngleFromGratingEquation, WavelengthFromGratingEquation,
                                                 Gwa2Slit, Unitless2DirCos, Logical, Slit, Snell,
                                                 RefractionIndexFromPrism)

from .util import (
    MSAFileError,
    NoDataOnDetectorError,
    not_implemented_mode,
    velocity_correction
)
from . import pointing
from ..lib.exposure_types import is_nrs_ifu_lamp

log = logging.getLogger(__name__)
log.setLevel(logging.DEBUG)

FIXED_SLIT_NUMS = {'NONE': 0, 'S200A1': 1, 'S200A2': 2,
                   'S400A1': 3, 'S1600A1': 4, 'S200B1': 5}

__all__ = ["create_pipeline", "imaging", "ifu", "slits_wcs", "get_open_slits", "nrs_wcs_set_input",
           "nrs_ifu_wcs", "get_spectral_order_wrange"]


def create_pipeline(input_model, reference_files, slit_y_range):
    """
    Create a pipeline list based on EXP_TYPE.

    Parameters
    ----------
    input_model : `~jwst.datamodels.ImageModel`, `~jwst.datamodels.IFUImageModel`, `~jwst.datamodels.CubeModel`
        The input exposure.
    reference_files : dict
        {reftype: reference_file_name} mapping.
    slit_y_range : list
        The slit Y-range for Nirspec slits, relative to (0, 0) in the center.
    """
    exp_type = input_model.meta.exposure.type.lower()
    if input_model.meta.instrument.grating.lower() == "mirror":
        pipeline = imaging(input_model, reference_files)
    else:
        pipeline = exp_type2transform[exp_type](input_model, reference_files, slit_y_range=slit_y_range)
    if pipeline:
        log.info("Created a NIRSPEC {0} pipeline with references {1}".format(
            exp_type, reference_files))
    return pipeline


def imaging(input_model, reference_files):
    """
    Imaging pipeline.

    It has the following coordinate frames:
    "detector" : the science frame
    "sca" : frame associated with the SCA
    "gwa" " just before the GWA going from detector to sky
    "msa_frame" : at the MSA
    "oteip" : after the FWA
    "v2v3" and "world"

    """
    # Get the corrected disperser model
    disperser = get_disperser(input_model, reference_files['disperser'])

    # DMS to SCA transform
    dms2detector = dms_to_sca(input_model)

    # DETECTOR to GWA transform
    det2gwa = detector_to_gwa(reference_files, input_model.meta.instrument.detector, disperser)

    gwa_through = Const1D(-1) * Identity(1) & Const1D(-1) * Identity(1) & Identity(1)

    angles = [disperser['theta_x'], disperser['theta_y'],
              disperser['theta_z'], disperser['tilt_y']]
    rotation = Rotation3DToGWA(angles, axes_order="xyzy", name='rotation').inverse
    dircos2unitless = DirCos2Unitless(name='directional_cosines2unitless')

    col_model = CollimatorModel(reference_files['collimator'])
    col = col_model.model
    col_model.close()

    # Get the default spectral order and wavelength range and record them in the model.
    sporder, wrange = get_spectral_order_wrange(input_model, reference_files['wavelengthrange'])
    input_model.meta.wcsinfo.waverange_start = wrange[0]
    input_model.meta.wcsinfo.waverange_end = wrange[1]
    input_model.meta.wcsinfo.spectral_order = sporder

    lam = wrange[0] + (wrange[1] - wrange[0]) * .5

    lam_model = Mapping((0, 1, 1)) | Identity(2) & Const1D(lam)

    gwa2msa = gwa_through | rotation | dircos2unitless | col | lam_model
    gwa2msa.inverse = col.inverse | dircos2unitless.inverse | rotation.inverse | gwa_through

    # Create coordinate frames in the NIRSPEC WCS pipeline
    # "detector", "gwa", "msa", "oteip", "v2v3", "v2v3vacorr", "world"
    det, sca, gwa, msa_frame, oteip, v2v3, v2v3vacorr, world = create_imaging_frames()
    if input_model.meta.instrument.filter != 'OPAQUE':
        # MSA to OTEIP transform
        msa2ote = msa_to_oteip(reference_files)
        msa2oteip = msa2ote | Mapping((0, 1), n_inputs=3)
        map1 = Mapping((0, 1, 0, 1))
        minv = msa2ote.inverse
        del minv.inverse
        msa2oteip.inverse = map1 | minv | Mapping((0, 1), n_inputs=3)

        # OTEIP to V2,V3 transform
        with OTEModel(reference_files['ote']) as f:
            oteip2v23 = f.model

        # Compute differential velocity aberration (DVA) correction:
        va_corr = pointing.dva_corr_model(
            va_scale=input_model.meta.velocity_aberration.scale_factor,
            v2_ref=input_model.meta.wcsinfo.v2_ref,
            v3_ref=input_model.meta.wcsinfo.v3_ref
        )

        # V2, V3 to world (RA, DEC) transform
        tel2sky = pointing.v23tosky(input_model)

        imaging_pipeline = [(det, dms2detector),
                            (sca, det2gwa),
                            (gwa, gwa2msa),
                            (msa_frame, msa2oteip),
                            (oteip, oteip2v23),
                            (v2v3, va_corr),
                            (v2v3vacorr, tel2sky),
                            (world, None)]
    else:
        # convert to microns if the pipeline ends earlier
        gwa2msa = (gwa2msa | Identity(2) & Scale(1e6)).rename('gwa2msa')
        imaging_pipeline = [(det, dms2detector),
                            (sca, det2gwa),
                            (gwa, gwa2msa),
                            (msa_frame, None)]

    return imaging_pipeline


def ifu(input_model, reference_files, slit_y_range=[-.55, .55]):
    """
    The Nirspec IFU WCS pipeline.

    The coordinate frames are:
    "detector" : the science frame
    "sca" : frame associated with the SCA
    "gwa" " just before the GWA going from detector to sky
    "slit_frame" : frame associated with the virtual slit
    "slicer' : frame associated with the slicer
    "msa_frame" : at the MSA
    "oteip" : after the FWA
    "v2v3" and "world"

    Parameters
    ----------
    input_model : `~jwst.datamodels.JwstDataModel`
        The input data model.
    reference_files : dict
        The reference files used for this mode.
    slit_y_range : list
        The slit dimensions relative to the center of the slit.
    """
    detector = input_model.meta.instrument.detector
    grating = input_model.meta.instrument.grating
    filter = input_model.meta.instrument.filter
    # Check for ifu reference files
    if reference_files['ifufore'] is None and \
       reference_files['ifuslicer'] is None and \
       reference_files['ifupost'] is None:
        # No ifu reference files, won't be able to create pipeline
        log_message = 'No ifufore, ifuslicer or ifupost reference files'
        log.critical(log_message)
        raise RuntimeError(log_message)
    # Check for data actually being present on NRS2
    log_message = "No IFU slices fall on detector {0}".format(detector)
    if detector == "NRS2" and grating.endswith('M'):
        # Mid-resolution gratings do not project on NRS2.
        log.critical(log_message)
        raise NoDataOnDetectorError(log_message)
    if detector == "NRS2" and grating == "G140H" and filter == "F070LP":
        # This combination of grating and filter does not project on NRS2.
        log.critical(log_message)
        raise NoDataOnDetectorError(log_message)

    slits = np.arange(30)
    # Get the corrected disperser model
    disperser = get_disperser(input_model, reference_files['disperser'])

    # Get the default spectral order and wavelength range and record them in the model.
    sporder, wrange = get_spectral_order_wrange(input_model, reference_files['wavelengthrange'])
    input_model.meta.wcsinfo.waverange_start = wrange[0]
    input_model.meta.wcsinfo.waverange_end = wrange[1]
    input_model.meta.wcsinfo.spectral_order = sporder

    # DMS to SCA transform
    dms2detector = dms_to_sca(input_model)
    # DETECTOR to GWA transform
    det2gwa = Identity(2) & detector_to_gwa(reference_files,
                                            input_model.meta.instrument.detector,
                                            disperser)

    # GWA to SLIT
    gwa2slit = gwa_to_ifuslit(slits, input_model, disperser, reference_files, slit_y_range)

    # SLIT to MSA transform
    slit2slicer = ifuslit_to_slicer(slits, reference_files, input_model)

    # SLICER to MSA Entrance
    slicer2msa = slicer_to_msa(reference_files)

    det, sca, gwa, slit_frame, msa_frame, oteip, v2v3, v2v3vacorr, world = create_frames()

    exp_type = input_model.meta.exposure.type.upper()

    is_lamp_exposure = exp_type in ['NRS_LAMP', 'NRS_AUTOWAVE', 'NRS_AUTOFLAT']

    if input_model.meta.instrument.filter == 'OPAQUE' or is_lamp_exposure:
        # If filter is "OPAQUE" or if internal lamp exposure the NIRSPEC WCS pipeline stops at the MSA.
        pipeline = [(det, dms2detector),
                    (sca, det2gwa.rename('detector2gwa')),
                    (gwa, gwa2slit.rename('gwa2slit')),
                    (slit_frame, slit2slicer),
                    ('slicer', slicer2msa),
                    (msa_frame, None)]
    else:
        # MSA to OTEIP transform
        msa2oteip = ifu_msa_to_oteip(reference_files)
        # OTEIP to V2,V3 transform
        # This includes a wavelength unit conversion from meters to microns.
        oteip2v23 = oteip_to_v23(reference_files, input_model)

        # Compute differential velocity aberration (DVA) correction:
        va_corr = pointing.dva_corr_model(
            va_scale=input_model.meta.velocity_aberration.scale_factor,
            v2_ref=input_model.meta.wcsinfo.v2_ref,
            v3_ref=input_model.meta.wcsinfo.v3_ref
        ) & Identity(1)

        # V2, V3 to sky
        tel2sky = pointing.v23tosky(input_model) & Identity(1)

        # Create coordinate frames in the NIRSPEC WCS pipeline"
        #
        # The oteip2v2v3 transform converts the wavelength from meters (which is assumed
        # in the whole pipeline) to microns (which is the expected output)
        #
        # "detector", "gwa", "slit_frame", "msa_frame", "oteip", "v2v3", "world"

        pipeline = [(det, dms2detector),
                    (sca, det2gwa.rename('detector2gwa')),
                    (gwa, gwa2slit.rename('gwa2slit')),
                    (slit_frame, slit2slicer),
                    ('slicer', slicer2msa),
                    (msa_frame, msa2oteip.rename('msa2oteip')),
                    (oteip, oteip2v23.rename('oteip2v23')),
                    (v2v3, va_corr),
                    (v2v3vacorr, tel2sky),
                    (world, None)]

    return pipeline


def slits_wcs(input_model, reference_files, slit_y_range):
    """
    The WCS pipeline for MOS and fixed slits.

    The coordinate frames are:
    "detector" : the science frame
    "sca" : frame associated with the SCA
    "gwa" " just before the GWA going from detector to sky
    "slit_frame" : frame associated with the virtual slit
    "msa_frame" : at the MSA
    "oteip" : after the FWA
    "v2v3" : at V2V3
    "world" : sky and spectral

    Parameters
    ----------
    input_model : `~jwst.datamodels.JwstDataModel`
        The input data model.
    reference_files : dict
        The reference files used for this mode.
    slit_y_range : list
        The slit dimensions relative to the center of the slit.
    """
    open_slits_id = get_open_slits(input_model, reference_files, slit_y_range)
    if not open_slits_id:
        return None
    n_slits = len(open_slits_id)
    log.info("Computing WCS for {0} open slitlets".format(n_slits))

    msa_pipeline = slitlets_wcs(input_model, reference_files, open_slits_id)

    return msa_pipeline


def slitlets_wcs(input_model, reference_files, open_slits_id):
    """
    Create The WCS pipeline for MOS and Fixed slits for the
    specific opened shutters/slits. ``slit_y_range`` is taken from
    ``slit.ymin`` and ``slit.ymax``.

    Note: This function is also used by the ``msaflagopen`` step.
    """
    # Get the corrected disperser model
    disperser = get_disperser(input_model, reference_files['disperser'])

    # Get the default spectral order and wavelength range and record them in the model.
    sporder, wrange = get_spectral_order_wrange(input_model, reference_files['wavelengthrange'])
    input_model.meta.wcsinfo.waverange_start = wrange[0]
    input_model.meta.wcsinfo.waverange_end = wrange[1]
    log.info("SPORDER= {0}, wrange={1}".format(sporder, wrange))
    input_model.meta.wcsinfo.spectral_order = sporder

    # DMS to SCA transform
    dms2detector = dms_to_sca(input_model)
    dms2detector.name = 'dms2sca'
    # DETECTOR to GWA transform
    det2gwa = Identity(2) & detector_to_gwa(reference_files,
                                            input_model.meta.instrument.detector,
                                            disperser)
    det2gwa.name = "det2gwa"

    # GWA to SLIT
    gwa2slit = gwa_to_slit(open_slits_id, input_model, disperser, reference_files)
    gwa2slit.name = "gwa2slit"

    # SLIT to MSA transform
    slit2msa = slit_to_msa(open_slits_id, reference_files['msa'])
    slit2msa.name = "slit2msa"

    # Create coordinate frames in the NIRSPEC WCS pipeline"
    # "detector", "gwa", "slit_frame", "msa_frame", "oteip", "v2v3", "v2v3vacorr", "world"
    det, sca, gwa, slit_frame, msa_frame, oteip, v2v3, v2v3vacorr, world = create_frames()

    exp_type = input_model.meta.exposure.type.upper()

    is_lamp_exposure = exp_type in ['NRS_LAMP', 'NRS_AUTOWAVE', 'NRS_AUTOFLAT']

    if input_model.meta.instrument.filter == 'OPAQUE' or is_lamp_exposure:
        # convert to microns if the pipeline ends earlier
        msa_pipeline = [(det, dms2detector),
                        (sca, det2gwa),
                        (gwa, gwa2slit),
                        (slit_frame, slit2msa),
                        (msa_frame, None)]
    else:
        # MSA to OTEIP transform
        msa2oteip = msa_to_oteip(reference_files)
        msa2oteip.name = "msa2oteip"

        # OTEIP to V2,V3 transform
        # This includes a wavelength unit conversion from meters to microns.
        oteip2v23 = oteip_to_v23(reference_files, input_model)
        oteip2v23.name = "oteip2v23"

        # Compute differential velocity aberration (DVA) correction:
        va_corr = pointing.dva_corr_model(
            va_scale=input_model.meta.velocity_aberration.scale_factor,
            v2_ref=input_model.meta.wcsinfo.v2_ref,
            v3_ref=input_model.meta.wcsinfo.v3_ref
        ) & Identity(1)

        # V2, V3 to sky
        tel2sky = pointing.v23tosky(input_model) & Identity(1)
        tel2sky.name = "v2v3_to_sky"

        msa_pipeline = [(det, dms2detector),
                        (sca, det2gwa),
                        (gwa, gwa2slit),
                        (slit_frame, slit2msa),
                        (msa_frame, msa2oteip),
                        (oteip, oteip2v23),
                        (v2v3, va_corr),
                        (v2v3vacorr, tel2sky),
                        (world, None)]

    return msa_pipeline


def get_open_slits(input_model, reference_files=None, slit_y_range=[-.55, .55]):
    """Return the opened slits/shutters in a MOS or Fixed Slits exposure.
    """
    exp_type = input_model.meta.exposure.type.lower()
    lamp_mode = input_model.meta.instrument.lamp_mode
    if isinstance(lamp_mode, str):
        lamp_mode = lamp_mode.lower()
    else:
        lamp_mode = 'none'

    # MOS/MSA exposure requiring MSA metadata file
    if exp_type in ["nrs_msaspec", "nrs_autoflat"] or ((exp_type in ["nrs_lamp", "nrs_autowave"]) and
                                                       (lamp_mode == "msaspec")):
        prog_id = input_model.meta.observation.program_number.lstrip("0")
        msa_metadata_file, msa_metadata_id, dither_point = get_msa_metadata(input_model, reference_files)
        slits = get_open_msa_slits(prog_id, msa_metadata_file, msa_metadata_id, dither_point, slit_y_range)

    # Fixed slits exposure (non-TSO)
    elif exp_type == "nrs_fixedslit":
        slits = get_open_fixed_slits(input_model, slit_y_range)

    # Bright object (TSO) exposure in S1600A1 fixed slit
    elif exp_type == "nrs_brightobj":
        slits = [Slit('S1600A1', 3, 0, 0, 0, slit_y_range[0], slit_y_range[1], 5, 1)]

    # Lamp exposure using fixed slits
    elif exp_type in ["nrs_lamp", "nrs_autowave"]:
        if lamp_mode in ['fixedslit', 'brightobj']:
            slits = get_open_fixed_slits(input_model, slit_y_range)
    else:
        raise ValueError("EXP_TYPE {0} is not supported".format(exp_type.upper()))

    if reference_files is not None and slits:
        slits = validate_open_slits(input_model, slits, reference_files)
        log.info("Slits projected on detector {0}: {1}".format(input_model.meta.instrument.detector,
                                                               [sl.name for sl in slits]))
    if not slits:
        log_message = "No open slits fall on detector {0}.".format(input_model.meta.instrument.detector)
        log.critical(log_message)
        raise NoDataOnDetectorError(log_message)
    return slits


def get_open_fixed_slits(input_model, slit_y_range=[-.55, .55]):
    """ Return the opened fixed slits."""
    if input_model.meta.subarray.name is None:
        raise ValueError("Input file is missing SUBARRAY value/keyword.")
    if input_model.meta.instrument.fixed_slit is None:
        input_model.meta.instrument.fixed_slit = 'NONE'

    primary_slit = input_model.meta.instrument.fixed_slit
    ylow, yhigh = slit_y_range

    # Slits are defined with hardwired source ID's, based on the assignments
    # in the "FIXED_SLIT_NUMS" dictionary. Exact assignments depend on whether the
    # slit is the "primary" and hence contains the target of interest. The
    # source_id for the primary slit is always 1, while source_ids for secondary
    # slits is a two-digit value, where the first (tens) digit corresponds to
    # primary slit in use and the second (ones) digit corresponds to the
    # secondary slit number. All fixed slits are assigned to the virtual MSA
    # quadrant 5.
    #
    # Slit(Name, ShutterID, DitherPos, Xcen, Ycen, Ymin, Ymax, Quad, SourceID)
    s2a1 = Slit('S200A1', 0, 0, 0, 0, ylow, yhigh, 5,
                1 if primary_slit == 'S200A1'
                else 10 * FIXED_SLIT_NUMS[primary_slit] + 1)
    s2a2 = Slit('S200A2', 1, 0, 0, 0, ylow, yhigh, 5,
                1 if primary_slit == 'S200A2'
                else 10 * FIXED_SLIT_NUMS[primary_slit] + 2)
    s4a1 = Slit('S400A1', 2, 0, 0, 0, ylow, yhigh, 5,
                1 if primary_slit == 'S400A1'
                else 10 * FIXED_SLIT_NUMS[primary_slit] + 3)
    s16a1 = Slit('S1600A1', 3, 0, 0, 0, ylow, yhigh, 5,
                 1 if primary_slit == 'S1600A1'
                 else 10 * FIXED_SLIT_NUMS[primary_slit] + 4)
    s2b1 = Slit('S200B1', 4, 0, 0, 0, ylow, yhigh, 5,
                1 if primary_slit == 'S200B1'
                else 10 * FIXED_SLIT_NUMS[primary_slit] + 5)

    # Decide which slits need to be added to this exposure
    subarray = input_model.meta.subarray.name.upper()
    slits = []
    if subarray == "SUBS200A1":
        slits.append(s2a1)
    elif subarray == "SUBS200A2":
        slits.append(s2a2)
    elif subarray == "SUBS400A1":
        slits.append(s4a1)
    elif subarray in ("SUB2048", "SUB512", "SUB512S",
                      "SUB1024A", "SUB1024B"):
        slits.append(s16a1)
    elif subarray == "SUBS200B1":
        slits.append(s2b1)
    else:
        slits.extend([s2a1, s2a2, s4a1, s16a1, s2b1])

    return slits


def get_msa_metadata(input_model, reference_files):
    """
    Get the MSA metadata file (MSAMTFL) and the msa metadata ID (MSAMETID).

    """
    try:
        msa_config = reference_files['msametafile']
    except (KeyError, TypeError):
        log.info('MSA metadata file not in reference files dict')
        log.info('Getting MSA metadata file from MSAMETFL keyword')
        msa_config = input_model.meta.instrument.msa_metadata_file
        if msa_config is None:
            message = "msa_metadata_file is None."
            log.critical(message)
            raise MSAFileError(message)
    msa_metadata_id = input_model.meta.instrument.msa_metadata_id
    if msa_metadata_id is None:
        message = "Missing msa_metadata_id (keyword MSAMETID)."
        log.critical(message)
        raise MSAFileError(message)
    dither_position = input_model.meta.dither.position_number
    if dither_position is None:
        message = "Missing dither pattern number (keyword PATT_NUM)."
        log.critical(message)
        raise MSAFileError(message)
    return msa_config, msa_metadata_id, dither_position


def get_open_msa_slits(prog_id, msa_file, msa_metadata_id, dither_position,
                       slit_y_range=[-.55, .55]):
    """
    Return the opened MOS slitlets.

    Computes (ymin, ymax) for each open slitlet.

    The msa_file is expected to contain data (tuples) with the following fields:

        ('slitlet_id', '>i2'),
        ('msa_metadata_id', '>i2'),
        ('shutter_quadrant', '>i2'),
        ('shutter_row', '>i2'),
        ('shutter_column', '>i2'),
        ('source_id', '>i2'),
        ('background', 'S1'),
        ('shutter_state', 'S6'),
        ('estimated_source_in_shutter_x', '>f4'),
        ('estimated_source_in_shutter_y', '>f4'),
        ('dither_point_index', '>i2'),
        ('primary_source', 'S1')

    For example, something like:
        (12, 2, 4, 251, 22, 1, 'Y', 'OPEN', nan, nan, 1, 'N'),

    Parameters
    ----------
    prog_id : str
        The program number
    msa_file : str
        MSA meta data file name, FITS keyword ``MSAMETFL``.
    msa_metadata_id : int
        The MSA meta id for the science file, FITS keyword ``MSAMETID``.
    dither_position : int
        The index in the dither pattern, FITS keyword ``PATT_NUM``.
    slit_y_range : list or tuple of size 2
        The lower and upper limit of the slit.

    Returns
    -------
    slitlets : list
        A list of `~stdatamodels.jwst.transforms.models.Slit` objects. Each slitlet is a tuple with
        ("name", "shutter_id", "xcen", "ycen", "ymin", "ymax",
        "quadrant", "source_id", "shutter_state", "source_name", "source_alias", "stellarity",
        "source_xpos", "source_ypos", "source_ra", "source_dec")

    """
    slitlets = []
    ylow, yhigh = slit_y_range
    # If they passed in a string then we shall assume it is the filename
    # of the configuration file.
    try:
        msa_file = fits.open(msa_file, memmap=False)
    except FileNotFoundError:
        message = "Missing MSA meta (MSAMETFL) file {}".format(msa_file)
        log.error(message)
        raise MSAFileError(message)
    except OSError:
        message = "Unable to read MSA FITS file (MSAMETFL) {0}".format(msa_file)
        log.error(message)
        raise MSAFileError(message)
    except Exception:
        message = "Problem reading MSA metafile (MSAMETFL) {0}".format(msa_file)
        log.error(message)
        raise MSAFileError(message)

    # Get the shutter and source info tables from the _msa.fits file.
    msa_conf = msa_file[('SHUTTER_INFO', 1)]  # EXTNAME = 'SHUTTER_INFO'
    msa_source = msa_file[("SOURCE_INFO", 1)].data  # EXTNAME = 'SOURCE_INFO'

    # First we are going to filter the msa_file data on the msa_metadata_id
    # and dither_point_index.
    msa_data = [x for x in msa_conf.data if x['msa_metadata_id'] == msa_metadata_id
                and x['dither_point_index'] == dither_position]
    log.debug(f'msa_data with msa_metadata_id = {msa_metadata_id}   {msa_data}')
    log.info(f'Retrieving open MSA slitlets for msa_metadata_id = {msa_metadata_id} '
             f'and dither_index = {dither_position}')

    # Sort the MSA rows by slitlet_id
    slitlet_sets = {}
    for row in msa_data:
        # Check for fixed slit: if set, then slitlet_id is null
        is_fs = False
        try:
            fixed_slit = row['fixed_slit']
            if (fixed_slit in FIXED_SLIT_NUMS.keys()
                    and fixed_slit != 'NONE'):
                is_fs = True
        except (IndexError, ValueError, KeyError):
            # May be old-style MSA file without a fixed_slit column
            fixed_slit = None

        if is_fs:
            # Fixed slit - use the slit name as the ID
            slitlet_id = fixed_slit
        else:
            # MSA - use the slitlet ID
            slitlet_id = row['slitlet_id']

        # Append the row for the slitlet
        if slitlet_id in slitlet_sets:
            slitlet_sets[slitlet_id].append(row)
        else:
            slitlet_sets[slitlet_id] = [row]

    # Add a margin to the slit y limits
    margin = 0.5

    # Now let's look at each unique MOS slitlet id
    for slitlet_id, slitlet_rows in slitlet_sets.items():
        # Get the open shutter information from the slitlet rows
        open_shutters = [x['shutter_column'] for x in slitlet_rows]

        # How many shutters in the slitlet are labeled as "main" or "primary"?
        # How many are labeled background?
        n_main_shutter = len([s for s in slitlet_rows if s['primary_source'] == 'Y'])

        # Check for fixed slit sources defined in the MSA file
        is_fs = [False] * len(slitlet_rows)
        for i, slitlet in enumerate(slitlet_rows):
            try:
                if (slitlet['fixed_slit'] in FIXED_SLIT_NUMS.keys()
                        and slitlet['fixed_slit'] != 'NONE'):
                    is_fs[i] = True
            except (IndexError, ValueError, KeyError):
                # May be old-style MSA file without a fixed_slit column
                pass

        # In the next part we need to calculate, find, or determine 5 things for each slit:
        #    quadrant, xcen, ycen, ymin, ymax

        # First, check for a fixed slit
        if all(is_fs) and len(slitlet_rows) == 1:
            # One fixed slit open for the source
            slitlet = slitlet_rows[0]

            # Use a standard number for fixed slit shutter id
            shutter_id = FIXED_SLIT_NUMS[slitlet_id] - 1
            xcen = ycen = 0
            quadrant = 5

            # No additional margin for fixed slit bounding boxes
            ymin = ylow
            ymax = yhigh

            # Source position and id
            if n_main_shutter == 1:
                # Source is marked primary
                source_id = slitlet['source_id']
                source_xpos = slitlet['estimated_source_in_shutter_x']
                source_ypos = slitlet['estimated_source_in_shutter_y']
                log.info(f'Found fixed slit {slitlet_id} with source_id = {source_id}.')

                # Get source info for this slitlet:
                # note that slits with a real source assigned have source_id > 0,
                # while slits with source_id < 0 contain "virtual" sources
                try:
                    source_name, source_alias, stellarity, source_ra, source_dec = [
                        (s['source_name'], s['alias'], s['stellarity'], s['ra'], s['dec'])
                        for s in msa_source if s['source_id'] == source_id][0]
                except IndexError:
                    # Missing source information: assign a virtual source name
                    log.warning("Could not retrieve source info from MSA file")
                    source_name = f"{prog_id}_VRT{slitlet_id}"
                    source_alias = "VRT{}".format(slitlet_id)
                    stellarity = 0.0
                    source_ra = 0.0
                    source_dec = 0.0

            else:
                log.warning(f'Fixed slit {slitlet_id} is not a primary source; '
                            f'skipping it.')
                continue

        elif any(is_fs):
            # Unsupported fixed slit configuration
            message = ("For slitlet_id = {}, metadata_id = {}, "
                       "dither_index = {}".format(
                slitlet_id, msa_metadata_id, dither_position))
            log.warning(message)
            message = ("MSA configuration file has an unsupported "
                       "fixed slit configuration.")
            log.warning(message)
            msa_file.close()
            raise MSAFileError(message)

        # Now check for regular MSA slitlets
        elif n_main_shutter == 0:
            # There are no main shutters: all are background
            if len(open_shutters) == 1:
                jmin = jmax = j = open_shutters[0]
            else:
                jmin = min([s['shutter_column'] for s in slitlet_rows])
                jmax = max([s['shutter_column'] for s in slitlet_rows])
                j = jmin + (jmax - jmin) // 2
            ymax = yhigh + margin + (jmax - j) * 1.15
            ymin = -(-ylow + margin) + (jmin - j) * 1.15
            quadrant = slitlet_rows[0]['shutter_quadrant']
            ycen = j
            xcen = slitlet_rows[0]['shutter_row']  # grab the first as they are all the same
            shutter_id = xcen + (ycen - 1) * 365  # shutter numbers in MSA file are 1-indexed

            # Background slits all have source_id=0 in the msa_file,
            # so assign a unique id based on the slitlet_id
            source_id = slitlet_id

            # Hardwire the source info for background slits, because there's
            # no source info for them in the msa_file
            source_xpos = 0.5
            source_ypos = 0.5
            source_name = f"{prog_id}_BKG{slitlet_id}"
            source_alias = "BKG{}".format(slitlet_id)
            stellarity = 0.0
            source_ra = 0.0
            source_dec = 0.0
            log.info(f'Slitlet {slitlet_id} is background only; assigned source_id={source_id}')

        # There is 1 main shutter: this is a slit containing either a real or virtual source
        elif n_main_shutter == 1:
            xcen, ycen, quadrant, source_xpos, source_ypos = [
                (s['shutter_row'], s['shutter_column'], s['shutter_quadrant'],
                 s['estimated_source_in_shutter_x'],
                 s['estimated_source_in_shutter_y'])
                for s in slitlet_rows if s['background'] == 'N'][0]
            shutter_id = xcen + (ycen - 1) * 365  # shutter numbers in MSA file are 1-indexed

            # y-size
            jmin = min([s['shutter_column'] for s in slitlet_rows])
            jmax = max([s['shutter_column'] for s in slitlet_rows])
            j = ycen
            ymax = yhigh + margin + (jmax - j) * 1.15
            ymin = -(-ylow + margin) + (jmin - j) * 1.15

            # Get the source_id from the primary shutter entry
            source_id = None
            for i in range(len(slitlet_rows)):
                if slitlet_rows[i]['primary_source'] == 'Y':
                    source_id = slitlet_rows[i]['source_id']

            # Get source info for this slitlet;
            # note that slits with a real source assigned have source_id > 0,
            # while slits with source_id < 0 contain "virtual" sources
            try:
                source_name, source_alias, stellarity, source_ra, source_dec = [
                    (s['source_name'], s['alias'], s['stellarity'], s['ra'], s['dec'])
                    for s in msa_source if s['source_id'] == source_id][0]
            except IndexError:
<<<<<<< HEAD
                # Missing source information: assign a virtual source name
                log.warning("Could not retrieve source info from MSA file")
=======
>>>>>>> e1b66cc4
                source_name = f"{prog_id}_VRT{slitlet_id}"
                source_alias = "VRT{}".format(slitlet_id)
                stellarity = 0.0
                source_ra = 0.0
                source_dec = 0.0
<<<<<<< HEAD
=======
                log.warning(f"Could not retrieve source info from MSA file; "
                            f"assigning virtual source_name={source_name}")
>>>>>>> e1b66cc4

            if source_id < 0:
                log.info(f'Slitlet {slitlet_id} contains virtual source, '
                         f'with source_id={source_id}')

        # More than 1 main shutter: Not allowed!
        else:
            message = ("For slitlet_id = {}, metadata_id = {}, "
                       "and dither_index = {}".format(slitlet_id, msa_metadata_id, dither_position))
            log.warning(message)
            message = "MSA configuration file has more than 1 shutter with primary source"
            log.warning(message)
            msa_file.close()
            raise MSAFileError(message)

        # Create the output list of tuples that contain the required
        # data for further computations
        """
        Convert source positions from PPS to Model coordinate frame.
        The source x,y position in the shutter is given in the msa configuration file,
        columns "estimated_source_in_shutter_x" and "estimated_source_in_shutter_y".
        The source position is in a coordinate system associated with each shutter whose
        origin is the lower left corner of the shutter, positive x is to the right
        and positive y is upwards.
        """
        source_xpos -= 0.5
        source_ypos -= 0.5

        # Create the shutter_state string
        all_shutters = _shutter_id_to_str(open_shutters, ycen)

        slit_parameters = (slitlet_id, shutter_id, dither_position, xcen, ycen, ymin, ymax,
                           quadrant, source_id, all_shutters, source_name, source_alias,
                           stellarity, source_xpos, source_ypos, source_ra, source_dec)
        log.debug(f'Appending slit: {slit_parameters}')
        slitlets.append(Slit(*slit_parameters))

    msa_file.close()
    return slitlets


def _shutter_id_to_str(open_shutters, ycen):
    """
    Return a string representing the open and closed shutters in a slitlet.

    Parameters
    ----------
    open_shutters : list
        List of IDs (shutter_id) of open shutters.
    xcen : int
        X coordinate of main shutter.

    Returns
    -------
    all_shutters : str
        String representing the state of the shutters.
        "1" indicates an open shutter, "0" - a closed one, and
        "x" - the main shutter.
    """
    all_shutters = np.array(range(min(open_shutters), max(open_shutters) + 1))
    cen_ind = (all_shutters == ycen).nonzero()[0].item()
    for i in open_shutters:
        all_shutters[all_shutters == i] = 1
    all_shutters[all_shutters != 1] = 0
    all_shutters = all_shutters.astype(str)
    all_shutters[cen_ind] = 'x'
    return "".join(all_shutters)


def get_spectral_order_wrange(input_model, wavelengthrange_file):
    """
    Read the spectral order and wavelength range from the reference file.

    Parameters
    ----------
    input_model : `~jwst.datamodels.JwstDataModel`
        The input data model.
    wavelengthrange_file : str
        Reference file of type "wavelengthrange".
    """
    # Nirspec full spectral range
    full_range = [.6e-6, 5.3e-6]

    filter = input_model.meta.instrument.filter
    lamp = input_model.meta.instrument.lamp_state
    grating = input_model.meta.instrument.grating
    exp_type = input_model.meta.exposure.type

    is_lamp_exposure = exp_type in ['NRS_LAMP', 'NRS_AUTOWAVE', 'NRS_AUTOFLAT']

    wave_range_model = WavelengthrangeModel(wavelengthrange_file)
    wrange_selector = wave_range_model.waverange_selector
    if filter == "OPAQUE" or is_lamp_exposure:
        keyword = lamp + '_' + grating
    else:
        keyword = filter + '_' + grating
    try:
        index = wrange_selector.index(keyword)
    except (KeyError, ValueError):
        # Combination of filter_grating is not in wavelengthrange file.
        gratings = [s.split('_')[1] for s in wrange_selector]
        try:
            index = gratings.index(grating)
        except ValueError:  # grating not in list
            order = -1
            wrange = full_range
        else:
            order = wave_range_model.order[index]
            wrange = wave_range_model.wavelengthrange[index]
        log.info("Combination {0} missing in wavelengthrange file, setting "
                 "order to {1} and range to {2}.".format(keyword, order, wrange))
    else:
        # Combination of filter_grating is found in wavelengthrange file.
        order = wave_range_model.order[index]
        wrange = wave_range_model.wavelengthrange[index]

    wave_range_model.close()
    return order, wrange


def ifuslit_to_slicer(slits, reference_files, input_model):
    """
    The transform from ``slit_frame`` to ``slicer`` frame.

    Parameters
    ----------
    slits : list
        A list of slit IDs for all slices.
    reference_files : dict
        {reference_type: reference_file_name}
    input_model : `~jwst.datamodels.IFUImageModel`

    Returns
    -------
    model : `~stdatamodels.jwst.transforms.Slit2Msa` model.
        Transform from ``slit_frame`` to ``slicer`` frame.
    """
    ifuslicer = IFUSlicerModel(reference_files['ifuslicer'])
    models = []
    ifuslicer_model = ifuslicer.model
    for slit in slits:
        slitdata = ifuslicer.data[slit]
        slitdata_model = (get_slit_location_model(slitdata)).rename('slitdata_model')
        slicer_model = slitdata_model | ifuslicer_model

        msa_transform = slicer_model
        models.append(msa_transform)
    ifuslicer.close()

    return Slit2Msa(slits, models)


def slicer_to_msa(reference_files):
    """
    Transform from slicer coordinates to MSA entrance.

    Applies the IFUFORE transform.

    """
    with IFUFOREModel(reference_files['ifufore']) as f:
        ifufore = f.model
    slicer2fore_mapping = Mapping((0, 1, 2, 2))
    slicer2fore_mapping.inverse = Identity(3)
    ifufore2fore_mapping = Identity(1)
    ifufore2fore_mapping.inverse = Mapping((0, 1, 2, 2))
    ifu_fore_transform = slicer2fore_mapping | ifufore & Identity(1)
    return ifu_fore_transform


def slit_to_msa(open_slits, msafile):
    """
    The transform from ``slit_frame`` to ``msa_frame``.

    Parameters
    ----------
    open_slits : list
        A list of slit IDs for all open shutters/slitlets.
    msafile : str
        The name of the msa reference file.

    Returns
    -------
    model : `~stdatamodels.jwst.transforms.Slit2Msa` model.
        Transform from ``slit_frame`` to ``msa_frame``.
    """
    msa = MSAModel(msafile)
    models = []
    slits = []
    for quadrant in range(1, 6):
        slits_in_quadrant = [s for s in open_slits if s.quadrant == quadrant]
        msa_quadrant = getattr(msa, 'Q{0}'.format(quadrant))
        if any(slits_in_quadrant):
            msa_data = msa_quadrant.data
            msa_model = msa_quadrant.model
            for slit in slits_in_quadrant:
                slit_id = slit.shutter_id
                # Shutters are numbered starting from 1.
                # Fixed slits (Quadrant 5) are mapped starting from 0.
                if quadrant != 5:
                    slit_id = slit_id - 1
                slitdata = msa_data[slit_id]
                slitdata_model = get_slit_location_model(slitdata)
                msa_transform = slitdata_model | msa_model
                models.append(msa_transform)
                slits.append(slit)
    msa.close()
    return Slit2Msa(slits, models)


def gwa_to_ifuslit(slits, input_model, disperser, reference_files, slit_y_range):
    """
    The transform from ``gwa`` to ``slit_frame``.

    Parameters
    ----------
    slits : list
        A list of slit IDs for all IFU slits 0-29.
    disperser : `~jwst.datamodels.DisperserModel`
        A disperser model with the GWA correction applied to it.
    filter : str
        The filter used.
    grating : str
        The grating used in the observation.
    reference_files: dict
        Dictionary with reference files returned by CRDS.
    slit_y_range : list or tuple of size 2
        The lower and upper bounds of a slit.

    Returns
    -------
    model : `~stdatamodels.jwst.transforms.Gwa2Slit` model.
        Transform from ``gwa`` frame to ``slit_frame``.
   """
    ymin, ymax = slit_y_range

    agreq = angle_from_disperser(disperser, input_model)
    lgreq = wavelength_from_disperser(disperser, input_model)

    try:
        velosys = input_model.meta.wcsinfo.velosys
    except AttributeError:
        pass
    else:
        if velosys is not None:
            velocity_corr = velocity_correction(input_model.meta.wcsinfo.velosys)
            lgreq = lgreq | velocity_corr
            log.info("Applied Barycentric velocity correction : {}".format(velocity_corr[1].amplitude.value))
    # The wavelength units up to this point are
    # meters as required by the pipeline but the desired output wavelength units is microns.
    # So we are going to Scale the spectral units by 1e6 (meters -> microns)
    is_lamp_exposure = input_model.meta.exposure.type in ['NRS_LAMP', 'NRS_AUTOWAVE', 'NRS_AUTOFLAT']
    if input_model.meta.instrument.filter == 'OPAQUE' or is_lamp_exposure:
        lgreq = lgreq | Scale(1e6)

    lam_cen = 0.5 * (input_model.meta.wcsinfo.waverange_end -
                     input_model.meta.wcsinfo.waverange_start
                     ) + input_model.meta.wcsinfo.waverange_start
    collimator2gwa = collimator_to_gwa(reference_files, disperser)
    mask = mask_slit(ymin, ymax)

    ifuslicer = IFUSlicerModel(reference_files['ifuslicer'])
    ifupost = IFUPostModel(reference_files['ifupost'])
    slit_models = []
    ifuslicer_model = ifuslicer.model
    for slit in slits:
        slitdata = ifuslicer.data[slit]
        slitdata_model = get_slit_location_model(slitdata)
        ifuslicer_transform = (slitdata_model | ifuslicer_model)
        ifupost_sl = getattr(ifupost, "slice_{0}".format(slit))
        # construct IFU post transform
        ifupost_transform = _create_ifupost_transform(ifupost_sl)
        msa2gwa = ifuslicer_transform & Const1D(lam_cen) | ifupost_transform | collimator2gwa
        gwa2slit = gwa_to_ymsa(msa2gwa, lam_cen=lam_cen, slit_y_range=slit_y_range)  # TODO: Use model sets here

        # The comments below list the input coordinates.
        bgwa2msa = (
            # (alpha_out, beta_out, gamma_out), angles at the GWA, coming from the camera
            # (0, - beta_out, alpha_out, beta_out)
            # (0, sy, alpha_out, beta_out)
            # (0, sy, 0, sy, sy, alpha_out, beta_out)
            # ( 0, sy, alpha_in, beta_in, gamma_in, alpha_out, beta_out)
            # (0, sy, alpha_in, beta_in,alpha_out)
            # (0, sy, lambda_computed)
            Mapping((0, 1, 0, 1), n_inputs=3) |
            Const1D(0) * Identity(1) & Const1D(-1) * Identity(1) & Identity(2) | \
            Identity(1) & gwa2slit & Identity(2) | \
            Mapping((0, 1, 0, 1, 1, 2, 3)) | \
            Identity(2) & msa2gwa & Identity(2) | \
            Mapping((0, 1, 2, 3, 5), n_inputs=7) | \
            Identity(2) & lgreq | mask
        )

        # transform from ``msa_frame`` to ``gwa`` frame (before the GWA going from detector to sky).
        msa2gwa_out = ifuslicer_transform & Identity(1) | ifupost_transform | collimator2gwa
        msa2bgwa = Mapping((0, 1, 2, 2)) | msa2gwa_out & Identity(1) | Mapping((3, 0, 1, 2)) | agreq
        bgwa2msa.inverse = msa2bgwa
        slit_models.append(bgwa2msa)

    ifuslicer.close()
    ifupost.close()
    return Gwa2Slit(slits, slit_models)


def gwa_to_slit(open_slits, input_model, disperser,
                reference_files):
    """
    The transform from ``gwa`` to ``slit_frame``.

    Parameters
    ----------
    open_slits : list
        A list of slit IDs for all open shutters/slitlets.
    disperser : dict
        A corrected disperser ASDF object.
    filter : str
        The filter used.
    grating : str
        The grating used in the observation.
    reference_files: dict
        Dictionary with reference files returned by CRDS.

    Returns
    -------
    model : `~stdatamodels.jwst.transforms.Gwa2Slit` model.
        Transform from ``gwa`` frame to ``slit_frame``.
    """
    agreq = angle_from_disperser(disperser, input_model)
    collimator2gwa = collimator_to_gwa(reference_files, disperser)
    lgreq = wavelength_from_disperser(disperser, input_model)

    try:
        velosys = input_model.meta.wcsinfo.velosys
    except AttributeError:
        pass
    else:
        if velosys is not None:
            velocity_corr = velocity_correction(input_model.meta.wcsinfo.velosys)
            lgreq = lgreq | velocity_corr
            log.info("Applied Barycentric velocity correction : {}".format(velocity_corr[1].amplitude.value))

    # The wavelength units up to this point are
    # meters as required by the pipeline but the desired output wavelength units is microns.
    # So we are going to Scale the spectral units by 1e6 (meters -> microns)
    is_lamp_exposure = input_model.meta.exposure.type in ['NRS_LAMP', 'NRS_AUTOWAVE', 'NRS_AUTOFLAT']
    if input_model.meta.instrument.filter == 'OPAQUE' or is_lamp_exposure:
        lgreq = lgreq | Scale(1e6)

    msa = MSAModel(reference_files['msa'])
    slit_models = []
    slits = []
    for quadrant in range(1, 6):
        slits_in_quadrant = [s for s in open_slits if s.quadrant == quadrant]
        log.info("There are {0} open slits in quadrant {1}".format(len(slits_in_quadrant), quadrant))
        msa_quadrant = getattr(msa, 'Q{0}'.format(quadrant))

        if any(slits_in_quadrant):
            msa_model = msa_quadrant.model
            msa_data = msa_quadrant.data

            for slit in slits_in_quadrant:
                mask = mask_slit(slit.ymin, slit.ymax)
                slit_id = slit.shutter_id
                # Shutter IDs are numbered starting from 1
                # while FS are numbered starting from 0.
                # "Quadrant 5 is for fixed slits.
                if quadrant != 5:
                    slit_id -= 1
                slitdata = msa_data[slit_id]
                slitdata_model = get_slit_location_model(slitdata)
                msa_transform = (slitdata_model | msa_model)
                msa2gwa = (msa_transform | collimator2gwa)
                gwa2msa = gwa_to_ymsa(msa2gwa, slit=slit, slit_y_range=(slit.ymin, slit.ymax))  # TODO: Use model sets here
                bgwa2msa = Mapping((0, 1, 0, 1), n_inputs=3) | \
                    Const1D(0) * Identity(1) & Const1D(-1) * Identity(1) & Identity(2) | \
                    Identity(1) & gwa2msa & Identity(2) | \
                    Mapping((0, 1, 0, 1, 2, 3)) | Identity(2) & msa2gwa & Identity(2) | \
                    Mapping((0, 1, 2, 3, 5), n_inputs=7) | Identity(2) & lgreq | mask
                #   Mapping((0, 1, 2, 5), n_inputs=7) | Identity(2) & lgreq | mask
                # and modify lgreq to accept alpha_in, beta_in, alpha_out
                # msa to before_gwa
                msa2bgwa = msa2gwa & Identity(1) | Mapping((3, 0, 1, 2)) | agreq
                bgwa2msa.inverse = msa2bgwa
                slit_models.append(bgwa2msa)
                slits.append(slit)
    msa.close()
    return Gwa2Slit(slits, slit_models)


def angle_from_disperser(disperser, input_model):
    """
    For gratings this returns a form of the grating equation
    which computes the angle when lambda is known.

    For prism data this returns the Snell model.
    """
    sporder = input_model.meta.wcsinfo.spectral_order
    if input_model.meta.instrument.grating.lower() != 'prism':
        agreq = AngleFromGratingEquation(disperser.groovedensity,
                                         sporder, name='alpha_from_greq')
        return agreq
    else:
        system_temperature = input_model.meta.instrument.gwa_tilt
        system_pressure = disperser['pref']

        snell = Snell(disperser['angle'], disperser['kcoef'], disperser['lcoef'],
                      disperser['tcoef'], disperser['tref'], disperser['pref'],
                      system_temperature, system_pressure, name="snell_law")
        return snell


def wavelength_from_disperser(disperser, input_model):
    """
    For gratings this returns a form of the grating equation
    which computes lambda when all angles are known.

    For prism data this returns a lookup table model
    computing lambda from a known refraction index.
    """
    sporder = input_model.meta.wcsinfo.spectral_order
    if input_model.meta.instrument.grating.lower() != 'prism':
        lgreq = WavelengthFromGratingEquation(disperser.groovedensity,
                                              sporder, name='lambda_from_gratingeq')
        return lgreq
    else:
        lam = np.arange(0.5, 6.005, 0.005) * 1e-6
        system_temperature = input_model.meta.instrument.gwa_tilt
        if system_temperature is None:
            message = "Missing reference temperature (keyword GWA_TILT)."
            log.critical(message)
            raise KeyError(message)
        system_pressure = disperser['pref']
        tref = disperser['tref']
        pref = disperser['pref']
        kcoef = disperser['kcoef'][:]
        lcoef = disperser['lcoef'][:]
        tcoef = disperser['tcoef'][:]
        n = Snell.compute_refraction_index(lam, system_temperature, tref, pref,
                                           system_pressure, kcoef, lcoef, tcoef
                                           )
        n = np.flipud(n)
        lam = np.flipud(lam)
        n_from_prism = RefractionIndexFromPrism(disperser['angle'], name='n_prism')

        tab = Tabular1D(points=(n,), lookup_table=lam, bounds_error=False)
        return n_from_prism | tab


def detector_to_gwa(reference_files, detector, disperser):
    """
    Transform from ``sca`` frame to ``gwa`` frame.

    Parameters
    ----------
    reference_files: dict
        Dictionary with reference files returned by CRDS.
    detector : str
        The detector keyword.
    disperser : dict
        A corrected disperser ASDF object.

    Returns
    -------
    model : `~astropy.modeling.core.Model` model.
        Transform from DETECTOR frame to GWA frame.

    """
    with FPAModel(reference_files['fpa']) as f:
        fpa = getattr(f, detector.lower() + '_model')
    with CameraModel(reference_files['camera']) as f:
        camera = f.model

    angles = [disperser['theta_x'], disperser['theta_y'],
              disperser['theta_z'], disperser['tilt_y']]
    rotation = Rotation3DToGWA(angles, axes_order="xyzy", name='rotation')
    u2dircos = Unitless2DirCos(name='unitless2directional_cosines')
    # NIRSPEC 1- vs 0- based pixel coordinates issue #1781
    '''
    The pipeline works with 0-based pixel coordinates. The Nirspec model,
    stored in reference files, is also 0-based. However, the algorithm specified
    by the IDT team specifies that pixel coordinates are 1-based. This is
    implemented below as a Shift(-1) & Shift(-1) transform. This makes the Nirspec
    instrument WCS pipeline "special" as it requires 1-based inputs.
    As a consequence many steps have to be modified to provide 1-based coordinates
    to the WCS call if the instrument is Nirspec. This is not always easy, especially
    when the step has no knowledge of the instrument.
    This is the reason the algorithm is modified to accept 0-based coordinates.
    This will be discussed in the future with the INS and IDT teams and may be solved
    by changing the algorithm but for now

    model = (models.Shift(-1) & models.Shift(-1) | fpa | camera | u2dircos | rotation)

    is changed to

    model = models.Shift(1) & models.Shift(1) | \
            models.Shift(-1) & models.Shift(-1) | fpa | camera | u2dircos | rotation
    '''
    model = fpa | camera | u2dircos | rotation
    return model


def dms_to_sca(input_model):
    """
    Transforms from ``detector`` to ``sca`` coordinates.
    """
    detector = input_model.meta.instrument.detector
    xstart = input_model.meta.subarray.xstart
    ystart = input_model.meta.subarray.ystart
    if xstart is None:
        xstart = 1
    if ystart is None:
        ystart = 1
    # The SCA coordinates are in full frame
    # The inputs are 1-based, remove -1 if/when they are 0-based
    # The outputs must be 1-based because this is what the model expects.
    # If xstart was 0-based and the inputs were 0-based ->
    # Shift(+1)
    subarray2full = models.Shift(xstart - 1) & models.Shift(ystart - 1)
    if detector == 'NRS2':
        model = models.Shift(-2047) & models.Shift(-2047) | models.Scale(-1) & models.Scale(-1)
    elif detector == 'NRS1':
        model = models.Identity(2)
    return subarray2full | model


def mask_slit(ymin=-.55, ymax=.55):
    """
    Returns a model which masks out pixels in a NIRSpec cutout outside the slit.

    Uses ymin, ymax for the slit and the wavelength range to define the location of the slit.

    Parameters
    ----------
    ymin, ymax : float
        ymin and ymax relative boundary of a slit.

    Returns
    -------
    model : `~astropy.modeling.core.Model`
        A model which takes x_slit, y_slit, lam inputs and substitutes the
        values outside the slit with NaN.

    """
    greater_than_ymax = Logical(condition='GT', compareto=ymax, value=np.nan)
    less_than_ymin = Logical(condition='LT', compareto=ymin, value=np.nan)

    model = Mapping((0, 1, 2, 1)) | Identity(3) & (greater_than_ymax | less_than_ymin | models.Scale(0)) | \
        Mapping((0, 1, 3, 2, 3)) | Identity(1) & Mapping((0,), n_inputs=2) + Mapping((1,)) & \
        Mapping((0,), n_inputs=2) + Mapping((1,))
    model.inverse = Identity(3)
    return model


def compute_bounding_box(transform, wavelength_range, slit_ymin=-.55, slit_ymax=.55):
    """
    Compute the bounding box of the projection of a slit/slice on the detector.

    The edges of the slit are used to determine the location
    of the projection of the slit on the detector.
    Because the trace is curved and the wavelength_range may span the
    two detectors, y_min of the projection may be at an arbitrary wavelength.
    The transform is run with a regularly sampled wavelengths to determine y_min.

    Parameters
    ----------
    transform : `astropy.modeling.core.Model`
        The transform from slit to detector, or detector to slit.
        `nrs_wcs_set_input` uses "detector to slit", validate_open_slits uses "slit to detector".
    wavelength_range : tuple
        The wavelength range for the combination of grating and filter.

    """

    # If transform has inverse then it must be slit to detector
    if transform.has_inverse():
        slit2detector = transform.inverse
        detector2slit = transform
    else:
        slit2detector = transform
        detector2slit = None

    lam_min, lam_max = wavelength_range
    step = 1e-10
    nsteps = int((lam_max - lam_min) / step)
    lam_grid = np.linspace(lam_min, lam_max, nsteps)

    def check_range(lower, upper):
        return lower <= upper

    def bbox_from_range(x_range, y_range):
        # The -1 on both is technically because the output of slit2detector is 1-based coordinates.

        # add 10 px margin
        pad_x = (max(0, x_range.min() - 1 - 10) - 0.5,
                 min(2047, x_range.max() - 1 + 10) + 0.5)
        # add 2 px margin
        pad_y = (max(0, y_range.min() - 1 - 2) - 0.5,
                 min(2047, y_range.max() - 1 + 2) + 0.5)

        return pad_x, pad_y

    x_range_low, y_range_low = slit2detector([0] * nsteps, [slit_ymin] * nsteps, lam_grid)
    x_range_high, y_range_high = slit2detector([0] * nsteps, [slit_ymax] * nsteps, lam_grid)
    x_range = np.hstack((x_range_low, x_range_high))
    y_range = np.hstack((y_range_low, y_range_high))

    # Initial guess for ranges
    bbox = bbox_from_range(x_range, y_range)

    # Run inverse model to narrow range
    if detector2slit is not None and check_range(*bbox[0]) and check_range(*bbox[1]):
        x, y = grid_from_bounding_box(bbox)
        _, _, lam = detector2slit(x, y)
        y_range = y[np.isfinite(lam)]

        bbox = bbox_from_range(x_range, y_range)

    return bbox


def collimator_to_gwa(reference_files, disperser):
    """
    Transform from collimator to ``gwa`` frame.

    Includes the transforms:
    - through the collimator (going from sky to detector)
    - converting from unitless to directional cosines
    - a 3D rotation before the GWA using th ecorrected disperser angles.

    Parameters
    ----------
    reference_files: dict
        Dictionary with reference files returned by CRDS.
    disperser : dict
        A corrected disperser ASDF object.

    Returns
    -------
    model : `~astropy.modeling.core.Model` model.
        Transform from collimator to ``gwa`` frame.

    """
    with CollimatorModel(reference_files['collimator']) as f:
        collimator = f.model
    angles = [disperser['theta_x'], disperser['theta_y'],
              disperser['theta_z'], disperser['tilt_y']]
    rotation = Rotation3DToGWA(angles, axes_order="xyzy", name='rotation')
    u2dircos = Unitless2DirCos(name='unitless2directional_cosines')

    return collimator.inverse | u2dircos | rotation


def get_disperser(input_model, disperserfile):
    """
    Return the disperser data model with the GWA
    correction applied.

    Parameters
    ----------
    input_model : `jwst.datamodels.JwstDataModel`
        The input data model - either an ImageModel or a CubeModel.
    disperserfile : str
        The name of the disperser reference file.

    Returns
    -------
    disperser : dict
        The corrected disperser information.
    """
    disperser = DisperserModel(disperserfile)
    xtilt = input_model.meta.instrument.gwa_xtilt
    ytilt = input_model.meta.instrument.gwa_ytilt
    disperser = correct_tilt(disperser, xtilt, ytilt)
    return disperser


def correct_tilt(disperser, xtilt, ytilt):
    """
    Correct the tilt of the grating by a measured grating tilt angle.

    Parameters
    ----------
    xtilt : float
        Value of GWAXTILT keyword - angle in arcsec
    ytilt : float
        Value of GWAYTILT keyword - angle in arcsec
    disperser : `~jwst.datamodels.DisperserModel`
        Disperser information.

    Notes
    -----
    The GWA_XTILT keyword is used to correct the THETA_Y angle.
    The GWA_YTILT keyword is used to correct the THETA_X angle.

    Returns
    -------
    disp : `~jwst.datamodels.DisperserModel`
        Corrected DisperserModel.

    """
    def _get_correction(gwa_tilt, tilt_angle):
        phi_exposure = gwa_tilt.tilt_model(tilt_angle)
        phi_calibrator = gwa_tilt.tilt_model(gwa_tilt.zeroreadings[0])
        del_theta = 0.5 * (phi_exposure - phi_calibrator) / 3600.  # in deg
        return del_theta

    disp = disperser.copy()
    disperser.close()
    log.info("gwa_ytilt is {0} deg".format(ytilt))
    log.info("gwa_xtilt is {0} deg".format(xtilt))

    if xtilt is not None:
        theta_y_correction = _get_correction(disp.gwa_tiltx, xtilt)
        log.info('theta_y correction: {0} deg'.format(theta_y_correction))
        disp['theta_y'] = disp.theta_y + theta_y_correction
    else:
        log.info('gwa_xtilt not applied')
    if ytilt is not None:
        theta_x_correction = _get_correction(disp.gwa_tilty, ytilt)
        log.info('theta_x correction: {0} deg'.format(theta_x_correction))
        disp.theta_x = disp.theta_x + theta_x_correction
    else:
        log.info('gwa_ytilt not applied')
    return disp


def ifu_msa_to_oteip(reference_files):
    """
    Transform from ``msa_frame`` to ``oteip`` for IFU exposures.

    Parameters
    ----------
    reference_files: dict
        Dictionary with reference files returned by CRDS.

    Returns
    -------
    model : `~astropy.modeling.core.Model` model.
        Transform from MSA to OTEIP.
    """
    with FOREModel(reference_files['fore']) as f:
        fore = f.model

    msa2fore_mapping = Mapping((0, 1, 2, 2), name='msa2fore_mapping')
    msa2fore_mapping.inverse = Mapping((0, 1, 2, 2), name='fore2msa')
    fore_transform = msa2fore_mapping | fore & Identity(1)
    return fore_transform


def msa_to_oteip(reference_files):
    """
    Transform from ``msa_frame`` to ``oteip`` for non IFU exposures.

    Parameters
    ----------
    reference_files: dict
        Dictionary with reference files returned by CRDS.

    Returns
    -------
    model : `~astropy.modeling.core.Model` model.
        Transform from MSA to OTEIP.

    """
    with FOREModel(reference_files['fore']) as f:
        fore = f.model
    msa2fore_mapping = Mapping((0, 1, 2, 2), name='msa2fore_mapping')
    msa2fore_mapping.inverse = Identity(3)
    return msa2fore_mapping | (fore & Identity(1))


def oteip_to_v23(reference_files, input_model):
    """
    Transform from ``oteip`` frame to ``v2v3`` frame.

    Parameters
    ----------
    reference_files: dict
        Dictionary with reference files returned by CRDS.

    Returns
    -------
    model : `~astropy.modeling.core.Model` model.
        Transform from ``oteip`` to ``v2v3`` frame.

    """
    with OTEModel(reference_files['ote']) as f:
        ote = f.model

    fore2ote_mapping = Identity(3, name='fore2ote_mapping')
    fore2ote_mapping.inverse = Mapping((0, 1, 2, 2))
    # Create the transform to v2/v3/lambda.  The wavelength units up to this point are
    # meters as required by the pipeline but the desired output wavelength units is microns.
    # So we are going to Scale the spectral units by 1e6 (meters -> microns)
    # The spatial units are currently in deg. Convertin to arcsec.
    oteip2v23 = fore2ote_mapping | (ote & Scale(1e6))

    return oteip2v23


def create_frames():
    """
    Create the coordinate frames in the NIRSPEC WCS pipeline.

    These are
    "detector", "gwa", "slit_frame", "msa_frame", "oteip", "v2v3", "world".
    """
    det = cf.Frame2D(name='detector', axes_order=(0, 1))
    sca = cf.Frame2D(name='sca', axes_order=(0, 1))
    gwa = cf.Frame2D(name="gwa", axes_order=(0, 1), unit=(u.rad, u.rad),
                     axes_names=('alpha_in', 'beta_in'))
    msa_spatial = cf.Frame2D(name='msa_spatial', axes_order=(0, 1), unit=(u.m, u.m),
                             axes_names=('x_msa', 'y_msa'))
    slit_spatial = cf.Frame2D(name='slit_spatial', axes_order=(0, 1), unit=("", ""),
                              axes_names=('x_slit', 'y_slit'))
    sky = cf.CelestialFrame(name='sky', axes_order=(0, 1), reference_frame=coord.ICRS())
    v2v3_spatial = cf.Frame2D(name='v2v3_spatial', axes_order=(0, 1),
                              unit=(u.arcsec, u.arcsec), axes_names=('v2', 'v3'))
    v2v3vacorr_spatial = cf.Frame2D(name='v2v3vacorr_spatial', axes_order=(0, 1),
                                    unit=(u.arcsec, u.arcsec), axes_names=('v2', 'v3'))

    # The oteip_to_v23 incorporates a scale to convert the spectral units from
    # meters to microns.  So the v2v3 output frame will be in u.deg, u.deg, u.micron
    spec = cf.SpectralFrame(name='spectral', axes_order=(2,), unit=(u.micron,),
                            axes_names=('wavelength',))
    v2v3 = cf.CompositeFrame([v2v3_spatial, spec], name='v2v3')
    v2v3vacorr = cf.CompositeFrame([v2v3vacorr_spatial, spec], name='v2v3vacorr')
    slit_frame = cf.CompositeFrame([slit_spatial, spec], name='slit_frame')
    msa_frame = cf.CompositeFrame([msa_spatial, spec], name='msa_frame')
    oteip_spatial = cf.Frame2D(name='oteip', axes_order=(0, 1), unit=(u.deg, u.deg),
                               axes_names=('X_OTEIP', 'Y_OTEIP'))
    oteip = cf.CompositeFrame([oteip_spatial, spec], name='oteip')
    world = cf.CompositeFrame([sky, spec], name='world')
    return det, sca, gwa, slit_frame, msa_frame, oteip, v2v3, v2v3vacorr, world


def create_imaging_frames():
    """
    Create the coordinate frames in the NIRSPEC WCS pipeline.
    These are: "detector", "gwa", "msa_frame", "oteip", "v2v3", "v2v3vacorr",
               and "world".
    """
    det = cf.Frame2D(name='detector', axes_order=(0, 1))
    sca = cf.Frame2D(name='sca', axes_order=(0, 1))
    gwa = cf.Frame2D(name="gwa", axes_order=(0, 1), unit=(u.rad, u.rad),
                     axes_names=('alpha_in', 'beta_in'))
    msa = cf.Frame2D(name='msa', axes_order=(0, 1), unit=(u.m, u.m),
                     axes_names=('x_msa', 'y_msa'))
    v2v3 = cf.Frame2D(name='v2v3', axes_order=(0, 1), unit=(u.arcsec, u.arcsec),
                      axes_names=('v2', 'v3'))
    v2v3vacorr = cf.Frame2D(name='v2v3vacorr', axes_order=(0, 1),
                            unit=(u.arcsec, u.arcsec), axes_names=('v2', 'v3'))
    oteip = cf.Frame2D(name='oteip', axes_order=(0, 1), unit=(u.deg, u.deg),
                       axes_names=('x_oteip', 'y_oteip'))
    world = cf.CelestialFrame(name='world', axes_order=(0, 1), reference_frame=coord.ICRS())
    return det, sca, gwa, msa, oteip, v2v3, v2v3vacorr, world


def get_slit_location_model(slitdata):
    """
    The transform for the absolute position of a slit on the MSA.

    Parameters
    ----------
    slitdata : ndarray
        An array of shape (5,) with elements:
        slit_id, xcenter, ycenter, xsize, ysize
        This is the slit info in the MSa description file.

    Returns
    -------
    model : `~astropy.modeling.core.Model` model.
        A model which transforms relative position on the slit to
        absolute positions in the quadrant..
        This is later combined with the quadrant model to return
        absolute positions in the MSA.
    """
    num, xcenter, ycenter, xsize, ysize = slitdata
    model = models.Scale(xsize) & models.Scale(ysize) | \
        models.Shift(xcenter) & models.Shift(ycenter)
    return model


def gwa_to_ymsa(msa2gwa_model, lam_cen=None, slit=None, slit_y_range=None):
    """
    Determine the linear relation d_y(beta_in) for the aperture on the detector.

    Parameters
    ----------
    msa2gwa_model : `astropy.modeling.core.Model`
        The transform from the MSA to the GWA.
    lam_cen : float
        Central wavelength in meters.
    slit : `~stdatamodels.jwst.transforms.models.Slit`
        A Fixed slit or MOS slitlet.
    slit_y_range: list or tuple of size 2
        The lower and upper limit of the slit.
        Used for IFU mode only.
    """
    nstep = 1000
    if slit is not None:
        ymin, ymax = slit.ymin, slit.ymax
    else:
        # The case of IFU data.
        ymin, ymax = slit_y_range
    dy = np.linspace(ymin, ymax, nstep)
    dx = np.zeros(dy.shape)
    if lam_cen is not None:
        # IFU case where IFUPOST has a wavelength dependent distortion
        cosin_grating_k = msa2gwa_model(dx, dy, [lam_cen] * nstep)
    else:
        cosin_grating_k = msa2gwa_model(dx, dy)
    beta_in = cosin_grating_k[1]

    tab = Tabular1D(points=(beta_in,),
                    lookup_table=dy, bounds_error=False, name='tabular')
    return tab


def _nrs_wcs_set_input(input_model, slit_name):
    """
    Returns a WCS object for a specific slit, slice or shutter.
    Does not compute the bounding box.

    Parameters
    ----------
    input_model : `~jwst.datamodels.JwstDataModel`
        A WCS object for the all open slitlets in an observation.
    slit_name : int or str
        Slit.name of an open slit.

    Returns
    -------
    wcsobj : `~gwcs.wcs.WCS`
        WCS object for this slit.
    """
    import copy
    wcsobj = input_model.meta.wcs

    slit_wcs = copy.deepcopy(wcsobj)
    slit_wcs.set_transform('sca', 'gwa', wcsobj.pipeline[1].transform[1:])
    g2s = slit_wcs.pipeline[2].transform
    slit_wcs.set_transform('gwa', 'slit_frame', g2s.get_model(slit_name))

    exp_type = input_model.meta.exposure.type
    is_nirspec_ifu = is_nrs_ifu_lamp(input_model) or (exp_type.lower() == 'nrs_ifu')
    if is_nirspec_ifu:
        slit_wcs.set_transform('slit_frame', 'slicer',
                               wcsobj.pipeline[3].transform.get_model(slit_name) & Identity(1))
    else:
        slit_wcs.set_transform('slit_frame', 'msa_frame',
                               wcsobj.pipeline[3].transform.get_model(slit_name) & Identity(1))
    return slit_wcs


def nrs_wcs_set_input(input_model, slit_name, wavelength_range=None,
                      slit_y_low=None, slit_y_high=None):
    """
    Returns a WCS object for a specific slit, slice or shutter.

    Parameters
    ----------
    input_model : `~jwst.datamodels.JwstDataModel`
        A WCS object for the all open slitlets in an observation.
    slit_name : int or str
        Slit.name of an open slit.
    wavelength_range: list
        Wavelength range for the combination of filter and grating.

    Returns
    -------
    wcsobj : `~gwcs.wcs.WCS`
        WCS object for this slit.
    """
    def _get_y_range(input_model):
        # get the open slits from the model
        # Need them to get the slit ymin,ymax
        g2s = input_model.meta.wcs.get_transform('gwa', 'slit_frame')
        open_slits = g2s.slits
        slit = [s for s in open_slits if s.name == slit_name][0]
        return slit.ymin, slit.ymax

    if wavelength_range is None:
        _, wavelength_range = spectral_order_wrange_from_model(input_model)

    slit_wcs = _nrs_wcs_set_input(input_model, slit_name)
    transform = slit_wcs.get_transform('detector', 'slit_frame')
    is_nirspec_ifu = is_nrs_ifu_lamp(input_model) or input_model.meta.exposure.type.lower() == 'nrs_ifu'
    if is_nirspec_ifu:
        bb = compute_bounding_box(transform, wavelength_range)
    else:
        if slit_y_low is None or slit_y_high is None:
            slit_y_low, slit_y_high = _get_y_range(input_model)
        bb = compute_bounding_box(transform, wavelength_range,
                                  slit_ymin=slit_y_low, slit_ymax=slit_y_high)

    slit_wcs.bounding_box = bb
    return slit_wcs


def validate_open_slits(input_model, open_slits, reference_files):
    """
    Remove slits which do not project on the detector from the list of open slits.
    For each slit computes the transform from the slit to the detector and
    determines the bounding box.

    Parameters
    ----------
    input_model : jwst.datamodels.JwstDataModel
        Input data model

    Returns
    -------
    slit2det : dict
        A dictionary with the slit to detector transform for each slit,
        {slit_id: astropy.modeling.Model}
    """

    def _is_valid_slit(domain):
        xlow, xhigh = domain[0]
        ylow, yhigh = domain[1]
        if (xlow >= 2048 or ylow >= 2048 or
                xhigh <= 0 or yhigh <= 0 or
                xhigh - xlow < 2 or yhigh - ylow < 1):
            return False
        else:
            return True

    det2dms = dms_to_sca(input_model).inverse
    # read models from reference file
    disperser = DisperserModel(reference_files['disperser'])
    disperser = correct_tilt(disperser, input_model.meta.instrument.gwa_xtilt,
                             input_model.meta.instrument.gwa_ytilt)

    order, wrange = get_spectral_order_wrange(input_model,
                                              reference_files['wavelengthrange'])

    input_model.meta.wcsinfo.waverange_start = wrange[0]
    input_model.meta.wcsinfo.waverange_end = wrange[1]
    input_model.meta.wcsinfo.spectral_order = order
    agreq = angle_from_disperser(disperser, input_model)
    # GWA to detector
    det2gwa = detector_to_gwa(reference_files,
                              input_model.meta.instrument.detector,
                              disperser)
    gwa2det = det2gwa.inverse
    # collimator to GWA
    collimator2gwa = collimator_to_gwa(reference_files, disperser)

    col2det = collimator2gwa & Identity(1) | Mapping((3, 0, 1, 2)) | agreq | \
        gwa2det | det2dms

    slit2msa = slit_to_msa(open_slits, reference_files['msa'])

    for slit in slit2msa.slits:
        msa_transform = slit2msa.get_model(slit.name)
        msa2det = msa_transform & Identity(1) | col2det

        bb = compute_bounding_box(msa2det, wrange, slit.ymin, slit.ymax)

        valid = _is_valid_slit(bb)
        if not valid:
            log.info("Removing slit {0} from the list of open slits because the "
                     "WCS bounding_box is completely outside the detector.".format(slit.name))
            idx = np.nonzero([s.name == slit.name for s in open_slits])[0][0]
            open_slits.pop(idx)

    return open_slits


def spectral_order_wrange_from_model(input_model):
    """
    Return the spectral order and wavelength range used in the WCS.

    Parameters
    ----------
    input_model : jwst.datamodels.JwstDataModel
        The data model. Must have been through the assign_wcs step.

    """
    wrange = [input_model.meta.wcsinfo.waverange_start, input_model.meta.wcsinfo.waverange_end]
    spectral_order = input_model.meta.wcsinfo.spectral_order
    return spectral_order, wrange


def nrs_ifu_wcs(input_model):
    """
    Return a list of WCSs for all NIRSPEC IFU slits.

    Parameters
    ----------
    input_model : jwst.datamodels.JwstDataModel
        The data model. Must have been through the assign_wcs step.
    """
    _, wrange = spectral_order_wrange_from_model(input_model)
    wcs_list = []
    # loop over all IFU slits
    for i in range(30):
        wcs_list.append(nrs_wcs_set_input(input_model, i, wrange))
    return wcs_list


def _create_ifupost_transform(ifupost_slice):
    """
    Create an IFUPOST transform for a specific slice.

    Parameters
    ----------
    ifupost_slice : `jwst.datamodels.properties.ObjectNode`
        IFUPost transform for a specific slice

    """
    linear = ifupost_slice.linear
    polyx = ifupost_slice.xpoly
    polyx_dist = ifupost_slice.xpoly_distortion
    polyy = ifupost_slice.ypoly
    polyy_dist = ifupost_slice.ypoly_distortion

    # the chromatic correction is done here
    # the input is Xslicer, Yslicer, lam
    # The wavelength dependent polynomial is
    # expressed as
    # poly_independent(x, y) + poly_dependent(x, y) * lambda
    model_x = ((Mapping((0, 1), n_inputs=3) | polyx) +
               ((Mapping((0, 1), n_inputs=3) | polyx_dist) *
                (Mapping((2,)) | Identity(1))))
    model_y = ((Mapping((0, 1), n_inputs=3) | polyy) +
               ((Mapping((0, 1), n_inputs=3) | polyy_dist) *
                (Mapping((2,)) | Identity(1))))

    output2poly_mapping = Identity(2, name="{0}_outmap".format('ifupost'))
    output2poly_mapping.inverse = Mapping([0, 1, 2, 0, 1, 2])
    input2poly_mapping = Mapping([0, 1, 2, 0, 1, 2], name="{0}_inmap".format('ifupost'))
    input2poly_mapping.inverse = Identity(2)

    model_poly = input2poly_mapping | (model_x & model_y) | output2poly_mapping
    model = linear & Identity(1) | model_poly
    return model


def nrs_lamp(input_model, reference_files, slit_y_range):
    """Return the appropriate function for lamp data

    Parameters
    ----------
    input_model : `~jwst.datamodels.JwstDataModel`
        The input data model.
    reference_files : dict
        The reference files used for this mode.
    slit_y_range : list
        The slit dimensions relative to the center of the slit.
    """
    lamp_mode = input_model.meta.instrument.lamp_mode
    if isinstance(lamp_mode, str):
        lamp_mode = lamp_mode.lower()
    else:
        lamp_mode = 'none'
    if lamp_mode in ['fixedslit', 'brightobj']:
        return slits_wcs(input_model, reference_files, slit_y_range)
    elif lamp_mode == 'ifu':
        return ifu(input_model, reference_files, slit_y_range)
    elif lamp_mode == 'msaspec':
        return slits_wcs(input_model, reference_files, slit_y_range)
    else:
        return not_implemented_mode(input_model, reference_files, slit_y_range)


exp_type2transform = {
    'nrs_autoflat':  slits_wcs,
    'nrs_autowave':  nrs_lamp,
    'nrs_brightobj': slits_wcs,
    'nrs_confirm':   imaging,
    'nrs_dark':      not_implemented_mode,
    'nrs_fixedslit': slits_wcs,
    'nrs_focus':     imaging,
    'nrs_ifu':       ifu,
    'nrs_image':     imaging,
    'nrs_lamp':      nrs_lamp,
    'nrs_mimf':      imaging,
    'nrs_msaspec':   slits_wcs,
    'nrs_msata':     imaging,
    'nrs_taconfirm': imaging,
    'nrs_tacq':      imaging,
    'nrs_taslit':    imaging,
    'nrs_verify':    imaging,
    'nrs_wata':      imaging,
}<|MERGE_RESOLUTION|>--- conflicted
+++ resolved
@@ -772,21 +772,13 @@
                     (s['source_name'], s['alias'], s['stellarity'], s['ra'], s['dec'])
                     for s in msa_source if s['source_id'] == source_id][0]
             except IndexError:
-<<<<<<< HEAD
-                # Missing source information: assign a virtual source name
-                log.warning("Could not retrieve source info from MSA file")
-=======
->>>>>>> e1b66cc4
                 source_name = f"{prog_id}_VRT{slitlet_id}"
                 source_alias = "VRT{}".format(slitlet_id)
                 stellarity = 0.0
                 source_ra = 0.0
                 source_dec = 0.0
-<<<<<<< HEAD
-=======
                 log.warning(f"Could not retrieve source info from MSA file; "
                             f"assigning virtual source_name={source_name}")
->>>>>>> e1b66cc4
 
             if source_id < 0:
                 log.info(f'Slitlet {slitlet_id} contains virtual source, '
