--- conflicted
+++ resolved
@@ -373,17 +373,6 @@
             asns=[left, right]
         )])
 
-<<<<<<< HEAD
-    for left_product in left['products']:
-        left_sciences = set(exposure_name(member['expname'])[0]
-                         for member in left_product['members']
-                         if member['exptype'] == 'science')
-        for right_product in right['products']:
-            right_sciences = set(exposure_name(member['expname'])[0]
-                              for member in right_product['members']
-                              if member['exptype'] == 'science')
-            if left_sciences == right_sciences:
-=======
     diffs = MultiDiffError()
     for left_product in left['products']:
         left_members = set(exposure_name(member['expname'])[0]
@@ -392,21 +381,10 @@
             right_members = set(exposure_name(member['expname'])[0]
                               for member in right_product['members'])
             if left_members == right_members:
->>>>>>> 7455e7f6
                 break
         else:
             # No right product matches the left product.
             # This is a fail.
-<<<<<<< HEAD
-            raise MultiDiffError([DifferentProductSetsError(
-                f'Products have different memberships between {left.asn_name} and {right.asn_name}',
-                asns=[left, right]
-            )])
-
-    # Every left product has a matching right product.
-    # Except for suffix, the associations are considered a match.
-    return
-=======
             diffs.append(DifferentProductSetsError(
                 f'Left product {left_product["name"]} has not counterpart in right products',
                 asns=[left, right]
@@ -414,7 +392,6 @@
 
     if diffs:
         raise diffs
->>>>>>> 7455e7f6
 
 
 def compare_product_membership(left, right):
