--- conflicted
+++ resolved
@@ -30,12 +30,9 @@
     'nrs_taslit':    'target_acquistion',
 }
 
-<<<<<<< HEAD
-=======
 # Non-specified values found in DMS Association Pools
 _EMPTY = (None, '', 'NULL', 'Null', 'null', '--', 'N', 'n')
 
->>>>>>> 9882874c
 __all__ = ['DMSBaseMixin']
 
 
@@ -184,20 +181,12 @@
         -------
         exposure_type: str
             Exposure type. Can be one of
-<<<<<<< HEAD
-                'SCIENCE': Item contains science data
-                'TARGET_AQUISITION': Item contains target acquisition data.
-                'AUTOFLAT': NIRSpec AUTOFLAT
-                'AUTOWAVE': NIRSpec AUTOWAVE
-                'PSF': PSF
-=======
                 'science': Item contains science data
                 'target_aquisition': Item contains target acquisition data.
                 'autoflat': NIRSpec AUTOFLAT
                 'autowave': NIRSpec AUTOWAVE
                 'psf': PSF
                 'imprint': MSA/IFU Imprint/Leakcal
->>>>>>> 9882874c
 
         Raises
         ------
@@ -213,8 +202,6 @@
             pass
         else:
             return 'psf'
-<<<<<<< HEAD
-=======
         try:
             self.item_getattr(item, ['is_imprint'])
         except KeyError:
@@ -227,7 +214,6 @@
             pass
         else:
             return 'background'
->>>>>>> 9882874c
 
         # Base type off of exposure type.
         try:
@@ -301,9 +287,6 @@
             True if item is a member.
         """
         member = self.make_member(item)
-<<<<<<< HEAD
-        return self.is_member(member)
-=======
         return self.is_member(member)
 
     def _get_target(self):
@@ -393,5 +376,4 @@
 
 def format_list(alist):
     """Format a list according to DMS naming specs"""
-    return '-'.join(alist)
->>>>>>> 9882874c
+    return '-'.join(alist)