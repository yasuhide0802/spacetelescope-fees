--- conflicted
+++ resolved
@@ -197,7 +197,6 @@
         return name.lower()
 
     @property
-<<<<<<< HEAD
     def member_ids(self):
         """Set of all member ids in all products of this association"""
         member_ids = set(
@@ -206,10 +205,10 @@
             for member in product['members']
         )
         return member_ids
-=======
+
+    @property
     def current_product(self):
         return self.data['products'][-1]
->>>>>>> 35732068
 
     @property
     def validity(self):
