--- conflicted
+++ resolved
@@ -100,15 +100,9 @@
         super(Asn_WFSCMB, self)._init_hook(item)
 
 
-<<<<<<< HEAD
 @RegistryMarker.rule
 class Asn_SpectralTarget(AsnMixin_Spectrum):
     """Slit-like, target-based, or single-object spectrographic modes"""
-=======
-#@RegistryMarker.rule
-class Asn_Spectral(AsnMixin_Spectrum):
-    """All slit-like spectral exposures"""
->>>>>>> 681b2b4a
 
     def __init__(self, *args, **kwargs):
 
