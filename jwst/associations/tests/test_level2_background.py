--- conflicted
+++ resolved
@@ -17,15 +17,8 @@
 
 def test_nrs_msa_nod():
     pool = combine_pools(t_path('data/pool_023_nirspec_msa_3nod.csv'))
-<<<<<<< HEAD
     all_candidates = constrain_on_candidates(None)
     asns = generate(pool, registry_level2_only(global_constraints=all_candidates))
-=======
-    constraint_all_candidates = constrain_on_candidates(None)
-    asns = generate(pool, registry_level2_only(
-        global_constraints=constraint_all_candidates)
-    )
->>>>>>> 95b83bd1
     assert len(asns) == 12
     for asn in asns:
         assert len(asn['products'][0]['members']) == 3
