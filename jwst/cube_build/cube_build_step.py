--- conflicted
+++ resolved
@@ -25,13 +25,8 @@
     spec = """
          channel = option('1','2','3','4','ALL','all',default='ALL') # Options: 1,2,3,4,or All
          band = option('SHORT','MEDIUM','LONG','ALL','short','medium','long','all',default='ALL') # Options: \
-<<<<<<< HEAD
 SHORT,MEDIUM,LONG, or ALL
-         grating   = option('PRISIM','G140M','G140H','G235M','G235H',G395M','G395H','ALL','all',default='ALL')  # Options: PRISIM,G140M,G140H,G235M,G235H,G395M,G395H, or ALL
-=======
-SHORT,MEDIUM,LONG, or ALL 
-         grating   = option('PRISM','G140M','G140H','G235M','G235H',G395M','G395H','ALL','all',default='ALL')  # Options: PRISM,G140M,G140H,G235M,G235H,G395M,G395H, or ALL 
->>>>>>> 48ba6f6d
+         grating   = option('PRISM','G140M','G140H','G235M','G235H',G395M','G395H','ALL','all',default='ALL')  # Options: PRISM,G140M,G140H,G235M,G235H,G395M,G395H, or ALL
          filter   = option('CLEAR','F100LP','F070LP','F170LP','F290LP','ALL','all',default='ALL') # Options: CLEAR,F100LP,F070LP,F170LP,F290LP, or ALL
          scale1 = float(default=0.0) # cube sample size to use for axis 1, arc seconds
          scale2 = float(default=0.0) # cube sample size to use for axis 2, arc seconds
@@ -252,13 +247,6 @@
             icube = str(i+1)
             list_par1 = cube_pars[icube]['par1']
             list_par2 = cube_pars[icube]['par2']
-<<<<<<< HEAD
-#            print('par1',list_par1)
-#            print('par2',list_par2)
-
-=======
-    
->>>>>>> 48ba6f6d
             thiscube = ifu_cube.IFUCubeData(self.cube_type,
                                             self.pipeline,
                                             self.input_filenames,
@@ -452,11 +440,7 @@
 # remove duplicates if needed
         self.pars_input['grating'] = list(set(self.pars_input['grating']))
 
-<<<<<<< HEAD
-#________________________________________________________________________________
-=======
 #________________________________________________________________________________
 
 class ErrorInvalidParameter(Exception):
-    pass
->>>>>>> 48ba6f6d
+    pass