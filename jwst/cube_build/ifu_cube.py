
# Routines used for building cubes
import sys
import time
import numpy as np
import logging
from ..model_blender import blendmeta
from .. import datamodels
from ..assign_wcs import nirspec
from ..assign_wcs import pointing
from . import cube_build_wcs_util
from . import spaxel
from . import cube_overlap
from . import cube_cloud
from gwcs import wcstools

log = logging.getLogger(__name__)
log.setLevel(logging.DEBUG)

class IFUCubeData():
# CubeData - holds all the importatn informtion for IFU Cube Building:
# wcs, data, reference data

    def __init__(self,
                 pipeline,
                 input_filenames,
                 input_models,
                 output_name_base,
                 output_type,
                 instrument,
                 detector,
                 list_par1,
                 list_par2,
                 instrument_info,
                 master_table,
                 **pars_cube):

        self.input_filenames = input_filenames
        self.pipeline = pipeline

        self.input_models = input_models # needed when building single mode IFU cubes
        self.output_name_base = output_name_base

        self.instrument  = instrument
        self.detector = detector
        self.list_par1 = list_par1
        self.list_par2 = list_par2
        self.instrument_info = instrument_info
        self.master_table = master_table
        self.output_type = output_type
        self.scale1 = pars_cube.get('scale1')
        self.scale2 = pars_cube.get('scale2')
        self.scalew = pars_cube.get('scalew')
        self.rois = pars_cube.get('rois')
        self.roiw = pars_cube.get('roiw')

        self.interpolation = pars_cube.get('interpolation')
        self.coord_system = pars_cube.get('coord_system')
        self.offset_list = pars_cube.get('offset_list')
        self.wavemin = pars_cube.get('wavemin')
        self.wavemax = pars_cube.get('wavemax')
        self.weighting = pars_cube.get('weighting')
        self.weight_power = pars_cube.get('weight_power')
        self.xdebug = pars_cube.get('xdebug')
        self.ydebug = pars_cube.get('ydebug')
        self.zdebug = pars_cube.get('zdebug')
        self.debug_pixel = pars_cube.get('debug_pixel')
        self.spaxel_debug = pars_cube.get('spaxel_debug')

        self.num_bands = 0
        self.output_name = ''
        self.this_cube_filenames = []

        self.Cdelt1 = None
        self.Cdelt2 = None
        self.Cdelt3 = None
        self.Crpix1 = None
        self.Crpix2 = None
        self.Crpix3 = None
        self.Crval1 = None
        self.Crval2 = None
        self.Crval3 = None
        self.naxis1 = None
        self.naxis2 = None
        self.naxis3 = None

        self.a_min = 0
        self.a_max = 0
        self.b_min = 0
        self.b_max = 0
        self.lambda_min = 0
        self.lambda_max = 0
        self.xcoord = None
        self.ycoord = None
        self.zcoord = None

        self.spaxel = []        # list of spaxel classes
#********************************************************************************
# first define the number of file names that will be used to construct this cube
# do some checks on the IFUCube to be made
# find the ROI size

    def setup_cube(self):
        num1= len(self.list_par1)
        num_files = 0
        for i in range(num1):
            this_a = self.list_par1[i]
            this_b = self.list_par2[i]
            n = len(self.master_table.FileMap[self.instrument][this_a][this_b])
            num_files = num_files + n

# do some basic checks on the cubes
        if(self.interpolation == "area"):
            if(num_files > 1):
                raise IncorrectInput("For interpolation = area, only one file can" +
                                     " be used to created the cube")
            if(len(self.list_par1) > 1):
                raise IncorrectInput("For interpolation = area, only a single channel" +
                                     " can be used to created the cube. Use --channel=# option")
            if(self.scale2 !=0):
                raise AreaInterpolation("When using interpolation = area, the output" +
                                        " coordinate system is alpha-beta" +
                                        " The beta dimension (naxis2) has a one to one" +
                                        " mapping between slice and " +
                                        " beta coordinate.")

        if(self.coord_system == "alpha-beta"):
            if(num_files > 1):
                raise IncorrectInput("Cubes built in alpha-beta coordinate system" +
                                     " are built from a single file")
#________________________________________________________________________________
# get the ROI sizes
        roi = self.determine_roi_size()
        # if the user has not set the size of the ROI then use defaults in reference
        # parameter file

        if self.roiw == 0.0: self.roiw = roi[0]
        if self.rois == 0.0:  # user did not set so use defaults
            self.rois = roi[1]
            if self.output_type == 'single' or num_files < 4:
               self.rois = self.rois * 1.5
               log.info('Increasing spatial region of interest' + \
                            ' default value set for 4 dithers %f', self.rois)
        if self.interpolation == 'pointcloud':
            log.info('Region of interest spatial, wavelength  %f %f',self.rois,self.roiw)

#________________________________________________________________________________

# update the output name
    def define_cubename(self):

#        print ('ifu_cube:define_cubename basename ',self.output_name_base)

        if self.pipeline == 2:
            newname  = self.output_name_base + '_s3d.fits'
        else:
            if self.instrument == 'MIRI':
                channels = []
                for ch in self.list_par1:
                    if ch not in channels:
                        channels.append(ch)
                    number_channels = len(channels)
                    ch_name = '_ch'
                    for i in range(number_channels):
                        ch_name = ch_name + channels[i]
                        if i < number_channels-1: ch_name = ch_name + '-'

                subchannels = list(set(self.list_par2))
                number_subchannels = len(subchannels)
                b_name = ''
                for i in range(number_subchannels):
                    b_name = b_name + subchannels[i]
                    if i > 1 : b_name = b_name + '-'
                b_name  = b_name.lower()
                newname = self.output_name_base + ch_name+'-'+ b_name + '_s3d.fits'
                if self.coord_system == 'alpha-beta':
                    newname = self.output_name_base + ch_name+'-'+ b_name + '_ab_s3d.fits'
                if self.output_type == 'single':
                    newname = self.output_name_base + ch_name+'-'+ b_name + '_single_s3d.fits'
#________________________________________________________________________________
            elif self.instrument == 'NIRSPEC':
                fg_name = '_'

                for i in range( len(self.list_par1)):
                    fg_name = fg_name + self.list_par1[i] + '-'+ self.list_par2[i]
                    if(i < self.num_bands -1):
                        fg_name = fg_name + '-'
                fg_name = fg_name.lower()
                newname = self.output_name_base + fg_name+ '_s3d.fits'
                if self.output_type == 'single':
                    newname = self.output_name_base + fg_name+ 'single_s3d.fits'
#________________________________________________________________________________
        if self.output_type != 'single':
            log.info('Output Name %s',newname)

#        print('*** newname ****',newname)
        return newname
#********************************************************************************
    class IncorrectInput(Exception):
        pass
    class AreaInterpolation(Exception):
        pass
#********************************************************************************
    def setup_ifucube_wcs(self):

        cube_build_wcs_util.setup_wcs(self)

#********************************************************************************
    def build_ifucube(self):

        """
        Short Summary
        -------------
        Loop over every band contained in the IFU cube and read in the data associated with the band
        Map the detector data to the cube output coordinate system

        Parameter
        ----------
        spaxel - a list of spaxel members holding the detector flux information

        Returns
        -------
        each spaxel element with the mapped detector values associated with it

        """

        self.output_name = self.define_cubename()
        self.find_output_type()

        self.spaxel = self.create_spaxel()

        # now need to loop over every file that covers this channel/subchannel (MIRI)
        # or Grating/filter(NIRSPEC)
        #and map the detector pixels to the cube spaxel.

        number_bands = len(self.list_par1)
        t0 = time.time()
        for i in range(number_bands):
            this_par1 = self.list_par1[i]
            this_par2 = self.list_par2[i]

            log.debug("Working on Band defined by:%s %s " ,this_par1,this_par2)
            self.map_detector_to_spaxel(this_par1, this_par2,self.spaxel)

        t1 = time.time()
        log.info("Time Map All slices on Detector to Cube = %.1f.s" % (t1 - t0,))
#_______________________________________________________________________
# Mapped all data to cube or Point Cloud
# now determine Cube Spaxel flux

        t0 = time.time()
        self.find_spaxel_flux(self.spaxel)

        t1 = time.time()
        log.info("Time to find Cube Flux= %.1f.s" % (t1 - t0,))

        IFUCube = self.setup_IFUCube(0)
#_______________________________________________________________________
# shove Flux and iflux in the  final IFU cube
        self.update_IFUCube(IFUCube, self.spaxel)
        return IFUCube

#********************************************************************************

    def build_ifucube_single(self):

        """
        Short Summary
        -------------
        Loop over every band contained in the IFU cube and read in the data associated with the band
        Map the detector data to the cube output coordinate system

        Parameter
        ----------
        spaxel - a list of spaxel members holding the detector flux information

        Returns
        -------
        each spaxel element with the mapped detector values associated with it

        """

        # loop over input models

        single_IFUCube = datamodels.ModelContainer()
        n = len(self.input_models)
        log.info("Number of Single IFU cubes creating  = %i" % n)
        this_par1 = self.list_par1[0] # only one channel is used in this approach
        this_par2 = None # not important for this type of mapping

        self.weighting =='msm'
        c1_offset = 0
        c2_offset = 0
        for j in range(n):
            log.info("Working on next Single IFU Cube  = %i" %(j+1))
            t0 = time.time()
# for each new data model create a new spaxel
            spaxel = []
            spaxel = self.create_spaxel()

            with datamodels.IFUImageModel(self.input_models[j]) as input_model:

#********************************************************************************
# pulled necessary routines from   CubeData.map_detector_to_spaxel
                if self.instrument == 'MIRI':
#________________________________________________________________________________
                    xstart, xend = self.instrument_info.GetMIRISliceEndPts(this_par1)
                    y, x = np.mgrid[:1024, xstart:xend]
<<<<<<< HEAD
#                    y = np.reshape(y, y.size)
#                    x = np.reshape(x, x.size)
=======
                    y = np.reshape(y, y.size)
                    x = np.reshape(x, x.size)
>>>>>>> 68533f1f

                    cube_cloud.match_det2cube(self,input_model,
                                              x, y, j,
                                              this_par1,this_par2,
                                              spaxel,
                                              c1_offset, c2_offset)

                elif self.instrument == 'NIRSPEC':
                    # each file, detector has 30 slices - wcs information access seperately for each slice

                    nslices = 30 
                    for ii in range(nslices):
                        t0a = time.time()
<<<<<<< HEAD
                        slice_wcs = nirspec.nrs_wcs_set_input(input_model, ii)
                        x,y = wcstools.grid_from_bounding_box(slice_wcs.bounding_box)
=======
                        #slice_wcs = nirspec.nrs_wcs_set_input(input_model, ii)
                        #x,y = wcstools.grid_from_bounding_box(slice_wcs.bounding_box)
                        x = None
                        y = None
>>>>>>> 68533f1f

                        cube_cloud.match_det2cube(self,input_model,
                                                  x, y, ii,
                                                  this_par1,this_par2,
                                                  spaxel,
                                                  c1_offset, c2_offset)

                        t1a = time.time()
                        log.debug("Time Match one NIRSPEC slice  to IFUCube = %.1f.s" % (t1a - t0a,))
#_______________________________________________________________________
# shove Flux and iflux in the  final IFU cube

            self.find_spaxel_flux(spaxel)
# now determine Cube Spaxel flux

            IFUCube = self.setup_IFUCube(j)
            self.update_IFUCube(IFUCube, spaxel)
            t1 = time.time()
            log.info("Time Create Single IFUcube  = %.1f.s" % (t1 - t0,))
#_______________________________________________________________________
            single_IFUCube.append(IFUCube)
            del spaxel[:]
        return single_IFUCube
#********************************************************************************
    def create_spaxel(self):
        """
        Short Summary
        -------------
        # now you have the size of cube - create an instance for each spaxel
        # create an empty spaxel list - this will become a list of Spaxel classses

        Parameter
        ----------

        Returns
        -------
        list of classes contained in spaxel
        """
#________________________________________________________________________________
        total_num = self.naxis1*self.naxis2*self.naxis3

        if(self.interpolation == 'pointcloud'):
            for t in range(total_num):
                self.spaxel.append(spaxel.Spaxel())
        else:
            for t in range(total_num):
                self.spaxel.append(spaxel.SpaxelAB())

        return self.spaxel

#********************************************************************************
    def determine_roi_size(self):
        """
        Short Summary
        -------------
        Determine the spatial and wavelength roi size to use for selecting point cloud
        elements around the spaxel centeres.
        If the IFU cube covers more than 1 band - then use the rules to
        define the Spatial and Wavelength roi size to use for the cube
        Current Rule: using the minimum

        Parameters
        ----------
        instrument_info holds the defaults roi sizes  for each channel/subchannel (MIRI)
        or grating (NIRSPEC)

        Returns
        -------
        roi size for spatial and wavelength

        """

        roi = [0, 0]
        if self.instrument == 'MIRI':
            number_bands = len(self.list_par1)
            min_s = 1000.00
            min_w = 1000.00

            for i in range(number_bands):
                this_channel = self.list_par1[i]
                this_sub = self.list_par2[i]
                wroi = self.instrument_info.GetWaveRoi(this_channel,this_sub)
                if wroi < min_w:
                    min_w = wroi
                sroi = self.instrument_info.GetSpatialRoi(this_channel,this_sub)
                if sroi < min_s:
                    min_s = sroi
            roi = [min_w, min_s]

        elif self.instrument == 'NIRSPEC':
            number_gratings = len(self.list_par1)
            min_s = 1000.00
            min_w = 1000.00

            for i in range(number_gratings):
                this_gwa = self.list_par1[i]
                this_filter = self.list_par2[i]
#                print('Grating and Filter',this_gwa,this_filter)

                wroi = self.instrument_info.GetWaveRoi(this_gwa,this_filter)
                if wroi < min_w:
                    min_w = wroi
                sroi = self.instrument_info.GetSpatialRoi(this_gwa,this_filter)
                if sroi < min_s:
                    min_s = sroi
            roi = [min_w, min_s]
        return roi

#********************************************************************************
    def map_detector_to_spaxel(self,this_par1, this_par2,spaxel):
        from ..mrs_imatch.mrs_imatch_step import apply_background_2d
#********************************************************************************
        """
        Short Summary
        -------------
        Loop over files that cover the cube and map the detector pixel to Cube spaxels
        If dither offsets have been supplied then apply those values to the data

        Parameter
        ----------
        spaxel: List of Spaxels

        Returns
        -------
        if(interpolation = area - only valid for alpha-beta
        or
        if(interpolation = pointcloud
        """

        instrument  = self.instrument
        nfiles = len(self.master_table.FileMap[instrument][this_par1][this_par2])

    # loop over the files that cover the spectral range the cube is for

        for k in range(nfiles):
            ifile = self.master_table.FileMap[instrument][this_par1][this_par2][k]
            ioffset = len(self.master_table.FileOffset[this_par1][this_par2]['C1'])

            self.this_cube_filenames.append(ifile)

            c1_offset = 0.0
            c2_offset = 0.0
        # c1_offset and c2_offset are the dither offset sets (in arc seconds)
        # by default these are zer0. The user has to supply these
            if ioffset == nfiles:
                c1_offset = self.master_table.FileOffset[this_par1][this_par2]['C1'][k]
                c2_offset = self.master_table.FileOffset[this_par1][this_par2]['C2'][k]
# Open the input data model
            with datamodels.IFUImageModel(ifile) as input_model:
                # check if background sky matching as been done
                # mrs_imatch step. THis is only for MRS data at this time
                # but go head and check it before splitting by instrument
                # the polynomial should be empty for NIRSPEC
                do_background_subtraction = False
                num_ch_bgk = len(input_model.meta.background.polynomial_info)

                if(num_ch_bgk> 0):

                    do_background_subtraction = True
                    for ich_num in range(num_ch_bgk):
                        poly = input_model.meta.background.polynomial_info[ich_num]
                        poly_ch = poly.channel
                        if(poly_ch == this_par1):
                            apply_background_2d(input_model,poly_ch,subtract=True)

#********************************************************************************
                if self.instrument == 'MIRI':
#________________________________________________________________________________
# Standard method
                    if self.interpolation == 'pointcloud':
                        xstart, xend = self.instrument_info.GetMIRISliceEndPts(this_par1)
                        y, x = np.mgrid[:1024, xstart:xend]
                        y = np.reshape(y, y.size)
                        x = np.reshape(x, x.size)
                        t0 = time.time()
                        cube_cloud.match_det2cube(self,input_model,
                                            x, y, k,
                                            this_par1,this_par2,
                                            spaxel,
                                            c1_offset, c2_offset)

                        t1 = time.time()
                        log.debug("Time Match one Channel from 1 file  to IFUCube = %.1f.s"
                                  % (t1 - t0,))
#________________________________________________________________________________
#2D area method - only works for single files and coord_system = 'alpha-beta'
                    if self.interpolation == 'area':
                        det2ab_transform = input_model.meta.wcs.get_transform('detector',
                                                                              'alpha_beta')

                        start_region = self.instrument_info.GetStartSlice(this_par1)
                        end_region = self.instrument_info.GetEndSlice(this_par1)
                        regions = list(range(start_region, end_region + 1))

                        for i in regions:
                            log.info('Working on Slice # %d', i)

                            y, x = (det2ab_transform.label_mapper.mapper == i).nonzero()

                    # spaxel object holds all needed information in a set of lists
                    #    flux (of overlapping detector pixel)
                    #    error (of overlapping detector pixel)
                    #    overlap ratio
                    #    beta distance

# getting pixel corner - ytop = y + 1 (routine fails for y = 1024)
                            index = np.where(y < 1023)
                            y = y[index]
                            x = x[index]
                            t0 = time.time()
                            cube_overlap.match_det2cube(self, x, y, i,
                                                        start_region,
                                                        input_model,
                                                        det2ab_transform,
                                                        spaxel)
                            t1 = time.time()
                            log.debug("Time Map one Slice  to Cube = %.1f.s" % (t1 - t0,))

#********************************************************************************
                elif instrument == 'NIRSPEC':
                    # each file, detector has 30 slices - wcs information access seperately for each slice
                    start_slice = 0
                    end_slice = 29
                    nslices = end_slice - start_slice + 1
                    regions = list(range(start_slice, end_slice + 1))
                    log.info("Mapping each NIRSPEC slice to sky, this takes a while for NIRSPEC data")
                    for i in regions:
#                        slice_wcs = nirspec.nrs_wcs_set_input(input_model, i)
#                        x,y = wcstools.grid_from_bounding_box(slice_wcs.bounding_box,
#                                                              step=(1,1), center=True)
                        

                        t0 = time.time()
                        x = 0
                        y = 0 
                        cube_cloud.match_det2cube(self,input_model,
                                                  x, y, i,
                                                  this_par1,this_par2,
                                                  spaxel,
                                                  c1_offset, c2_offset)


                        t1 = time.time()
                        log.debug("Time Match one NIRSPEC slice  to IFUCube = %.1f.s" % (t1 - t0,))
#********************************************************************************
    def find_spaxel_flux(self, spaxel):
#********************************************************************************
        """
        Short Summary
        -------------
        Depending on the interpolation method, find the flux for each spaxel value

        Parameter
        ----------
        spaxel: List of Spaxels
        PixelCloud - pixel point cloud, only filled in if doing 3-D interpolation

        Returns
        -------
        if(interpolation = area) flux determined for each spaxel
        or
        if(interpolation = pointcloud) flux determined for each spaxel based on interpolation of PixelCloud
        """


        if self.interpolation == 'area':
            nspaxel = len(spaxel)

            for i in range(nspaxel):
                if(spaxel[i].iflux > 0):
                    spaxel[i].flux = spaxel[i].flux/spaxel[i].flux_weight

        elif self.interpolation == 'pointcloud':
            icube = 0
            t0 = time.time()
            for iz, z in enumerate(self.zcoord):
                for iy, y in enumerate(self.ycoord):
                    for ix, x in enumerate(self.xcoord):

                        if(spaxel[icube].iflux > 0):
                            spaxel[icube].flux = spaxel[icube].flux/spaxel[icube].flux_weight

                            if(self.debug_pixel == 1 and self.xdebug == ix and
                               self.ydebug == iy and self.zdebug == iz ):

                                log.debug('For spaxel %d %d %d final flux %f '
                                          %(self.xdebug+1,self.ydebug+1,
                                            self.zdebug+1,spaxel[icube].flux))
                                self.spaxel_debug.write('For spaxel %d %d %d, final flux %f '
                                                        %(self.xdebug+1,self.ydebug+1,
                                                          self.zdebug+1,spaxel[icube].flux) +' \n')
                        icube = icube + 1
            t1 = time.time()
            log.info("Time to interpolate at spaxel values = %.1f.s" % (t1 - t0,))

#********************************************************************************
    def setup_IFUCube(self,j):

        """
        Short Summary
        -------------
        Set up the final  the IFU cube to fits file

        Parameters
        ----------
        Cube: holds meta data of cube
        spaxel: list of spaxels in cube


        Returns
        -------
        return IFUCube model

        """
        naxis1 = self.naxis1
        naxis2 = self.naxis2
        naxis3 = self.naxis3

        data = np.zeros((naxis3, naxis2, naxis1))
        idata = np.zeros((naxis3, naxis2, naxis1))

        dq_cube = np.zeros((naxis3, naxis2, naxis1))
        err_cube = np.zeros((naxis3, naxis2, naxis1))

        IFUCube = datamodels.IFUCubeModel(data=data, dq=dq_cube, err=err_cube, weightmap=idata)
        IFUCube.update(self.input_models[j])
        IFUCube.meta.filename = self.output_name
        
        # Call model_blender if there are multiple inputs
        if len(self.input_models) > 1:
            saved_model_type = IFUCube.meta.model_type
            self.blend_output_metadata(IFUCube)
            IFUCube.meta.model_type = saved_model_type  # Reset to original

#______________________________________________________________________
        if self.output_type == 'single':
            with datamodels.open(self.input_models[j]) as input:
                # define the cubename for each single
                filename = self.input_filenames[j]
                indx = filename.rfind('.fits')
                self.output_name_base = filename[:indx]
                self.output_file = None
                newname  = self.define_cubename()
                IFUCube.meta.filename = newname

#______________________________________________________________________
# fill in Channel, Band for MIRI
        if self.instrument == 'MIRI':
            # fill in Channel output meta data
            num_ch = len(self.list_par1)
            IFUCube.meta.instrument.channel = self.list_par1[0]
            num_ch = len(self.list_par1)
            for m in range (1, num_ch):
                IFUCube.meta.instrument.channel =  IFUCube.meta.instrument.channel + str(self.list_par1[m])

#______________________________________________________________________
        IFUCube.meta.wcsinfo.crval1 = self.Crval1
        IFUCube.meta.wcsinfo.crval2 = self.Crval2
        IFUCube.meta.wcsinfo.crval3 = self.Crval3
        IFUCube.meta.wcsinfo.crpix1 = self.Crpix1
        IFUCube.meta.wcsinfo.crpix2 = self.Crpix2
        IFUCube.meta.wcsinfo.crpix3 = self.Crpix3
        IFUCube.meta.wcsinfo.cdelt1 = self.Cdelt1/3600.0
        IFUCube.meta.wcsinfo.cdelt2 = self.Cdelt2/3600.0
        IFUCube.meta.wcsinfo.cdelt3 = self.Cdelt3

        IFUCube.meta.wcsinfo.ctype1 = 'RA---TAN'
        IFUCube.meta.wcsinfo.ctype2 = 'DEC--TAN'
        IFUCube.meta.wcsinfo.cunit1 = 'deg'
        IFUCube.meta.wcsinfo.cunit2 = 'deg'

        IFUCube.meta.wcsinfo.ctype3 = 'WAVE'
        IFUCube.meta.wcsinfo.cunit3 = 'um'
        IFUCube.meta.wcsinfo.wcsaxes = 3
        IFUCube.meta.wcsinfo.pc1_1 = -1
        IFUCube.meta.wcsinfo.pc1_2 = 0
        IFUCube.meta.wcsinfo.pc1_3 = 0

        IFUCube.meta.wcsinfo.pc2_1 = 0
        IFUCube.meta.wcsinfo.pc2_2 = 1
        IFUCube.meta.wcsinfo.pc2_3 = 0

        IFUCube.meta.wcsinfo.pc3_1 = 0
        IFUCube.meta.wcsinfo.pc3_2 = 0
        IFUCube.meta.wcsinfo.pc3_3 = 1

        IFUCube.meta.ifu.flux_extension = 'SCI'
        IFUCube.meta.ifu.error_extension = 'ERR'
        IFUCube.meta.ifu.error_type = 'ERR'
        IFUCube.meta.ifu.dq_extension = 'DQ'
        IFUCube.meta.ifu.roi_spatial = self.rois
        IFUCube.meta.ifu.roi_wave = self.roiw
        IFUCube.meta.ifu.weighting = self.weighting
        IFUCube.meta.ifu.weight_power = self.weight_power

        with datamodels.open(self.input_models[j]) as input:
            IFUCube.meta.bunit_data = input.meta.bunit_data
            IFUCube.meta.bunit_err = input.meta.bunit_err

        if self.coord_system == 'alpha-beta' :
            IFUCube.meta.wcsinfo.cunit1 = 'arcsec'
            IFUCube.meta.wcsinfo.cunit2 = 'arcsec'

# we only need to check list_par1[0] and list_par2[0] because these types
# of cubes are made from 1 exposures (setup_cube checks this at the start
# of cube_build).
            if self.list_par1[0] == '1' and self.list_par2[0] == 'SHORT' :
                IFUCube.meta.wcsinfo.ctype1 = 'MRSAL1A'
                IFUCube.meta.wcsinfo.ctype2 = 'MRSBE1A'
            if self.list_par1[0] == '2' and self.list_par2[0] == 'SHORT':
                IFUCube.meta.wcsinfo.ctype1 = 'MRSAL2A'
                IFUCube.meta.wcsinfo.ctype2 = 'MRSBE2A'
            if self.list_par1[0] == '3' and self.list_par2[0] == 'SHORT':
                IFUCube.meta.wcsinfo.ctype1 = 'MRSAL3A'
                IFUCube.meta.wcsinfo.ctype2 = 'MRSBE3A'
            if self.list_par1[0] == '4' and self.list_par2[0] == 'SHORT':
                IFUCube.meta.wcsinfo.ctype1 = 'MRSAL4A'
                IFUCube.meta.wcsinfo.ctype2 = 'MRSBE4A'

            if self.list_par1[0] == '1' and self.list_par2[0] == 'MEDIUM':
                IFUCube.meta.wcsinfo.ctype1 = 'MRSAL1B'
                IFUCube.meta.wcsinfo.ctype2 = 'MRSBE1B'
            if self.list_par1[0] == '2' and self.list_par2[0] == 'MEDIUM':
                IFUCube.meta.wcsinfo.ctype1 = 'MRSAL2B'
                IFUCube.meta.wcsinfo.ctype2 = 'MRSBE2B'
            if self.list_par1[0] == '3' and self.list_par2[0] == 'MEDIUM':
                IFUCube.meta.wcsinfo.ctype1 = 'MRSAL3B'
                IFUCube.meta.wcsinfo.ctype2 = 'MRSBE3B'
            if self.list_par1[0] == '4' and self.list_par2[0] == 'MEDIUM':
                IFUCube.meta.wcsinfo.ctype1 = 'MRSAL4B'
                IFUCube.meta.wcsinfo.ctype2 = 'MRSBE4B'

            if self.list_par1[0] == '1' and self.list_par2[0] == 'LONG':
                IFUCube.meta.wcsinfo.ctype1 = 'MRSAL1C'
                IFUCube.meta.wcsinfo.ctype2 = 'MRSBE1C'
            if self.list_par1[0] == '2' and self.list_par2[0] == 'LONG':
                IFUCube.meta.wcsinfo.ctype1 = 'MRSAL2C'
                IFUCube.meta.wcsinfo.ctype2 = 'MRSBE2C'
            if self.list_par1[0] == '3' and self.list_par2[0] == 'LONG':
                IFUCube.meta.wcsinfo.ctype1 = 'MRSAL3C'
                IFUCube.meta.wcsinfo.ctype2 = 'MRSBE3C'
            if self.list_par1[0] == '4' and self.list_par2[0] == 'LONG':
                IFUCube.meta.wcsinfo.ctype1 = 'MRSAL4C'
                IFUCube.meta.wcsinfo.ctype2 = 'MRSBE4C'


        wcsobj = pointing.create_fitswcs(IFUCube)
        IFUCube.meta.wcs = wcsobj
        IFUCube.meta.wcs.bounding_box = ((0,naxis1-1),(0,naxis2-1),(0,naxis3-1))
        return IFUCube

#********************************************************************************

    def update_IFUCube(self,IFUCube, spaxel):

#********************************************************************************
        """
        Short Summary
        -------------
        Write the IFU cube to fits file

        Parameters
        ----------
        Cube: holds meta data of cube
        spaxel: list of spaxels in cube


        Returns
        -------
        fills in IFUdata arrays with spaxel

        """
    #pull out data into array
        temp_flux =np.reshape(np.array([s.flux for s in spaxel]),
                          [self.naxis3,self.naxis2,self.naxis1])
        temp_wmap =np.reshape(np.array([s.iflux for s in spaxel]),
                          [self.naxis3,self.naxis2,self.naxis1])


        IFUCube.data = temp_flux
        IFUCube.weightmap = temp_wmap
        IFUCube.meta.cal_step.cube_build = 'COMPLETE'
#    icube = 0
#    for z in range(Cube.naxis3):
#        for y in range(Cube.naxis2):
#            for x in range(Cube.naxis1):
#                IFUCube.data[z, y, x] = spaxel[icube].flux
#                IFUCube.weightmap[z, y, x] = len(spaxel[icube].ipointcloud)
#                icube = icube + 1


       # result = IFUCube.copy()
        #return result

#********************************************************************************
#********************************************************************************
    def find_output_type(self):

        ValidChannel = ['1', '2', '3', '4']
        ValidSubchannel = ['SHORT', 'MEDIUM', 'LONG']

        nchannels = len(ValidChannel)
        nsubchannels = len(ValidSubchannel)


        ValidGWA = ['G140M', 'G140H', 'G140M', 'G140H', 'G235M', 'G235H',
                    'G395M', 'G395H', 'PRISM']
        ValidFWA = ['F070LP', 'F070LP', 'F100LP', 'F100LP', 'F170LP',
                    'F170LP', 'F290LP', 'F290LP', 'CLEAR']

        nbands = len(ValidFWA)

#********************************************************************************
    def blend_output_metadata(self, IFUCube):

        """Create new output metadata based on blending all input metadata."""
        # Run fitsblender on output product
        output_file = IFUCube.meta.filename

#        log.info('Blending metadata for {}'.format(output_file))
        blendmeta.blendmodels(IFUCube, inputs=self.input_models,
                              output=output_file)<|MERGE_RESOLUTION|>--- conflicted
+++ resolved
@@ -306,13 +306,7 @@
 #________________________________________________________________________________
                     xstart, xend = self.instrument_info.GetMIRISliceEndPts(this_par1)
                     y, x = np.mgrid[:1024, xstart:xend]
-<<<<<<< HEAD
-#                    y = np.reshape(y, y.size)
-#                    x = np.reshape(x, x.size)
-=======
-                    y = np.reshape(y, y.size)
-                    x = np.reshape(x, x.size)
->>>>>>> 68533f1f
+
 
                     cube_cloud.match_det2cube(self,input_model,
                                               x, y, j,
@@ -326,15 +320,8 @@
                     nslices = 30 
                     for ii in range(nslices):
                         t0a = time.time()
-<<<<<<< HEAD
                         slice_wcs = nirspec.nrs_wcs_set_input(input_model, ii)
                         x,y = wcstools.grid_from_bounding_box(slice_wcs.bounding_box)
-=======
-                        #slice_wcs = nirspec.nrs_wcs_set_input(input_model, ii)
-                        #x,y = wcstools.grid_from_bounding_box(slice_wcs.bounding_box)
-                        x = None
-                        y = None
->>>>>>> 68533f1f
 
                         cube_cloud.match_det2cube(self,input_model,
                                                   x, y, ii,
