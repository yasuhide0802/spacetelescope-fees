--- conflicted
+++ resolved
@@ -100,14 +100,6 @@
         # Load the schema files
         if schema is None:
             schema_path = os.path.join(base_url, self.schema_url)
-<<<<<<< HEAD
-            extension_list = asdf_extension.AsdfExtensionList(self._extensions)
-            schema = asdf_schema.load_schema(
-                schema_path,
-                resolver=extension_list.url_mapping,
-                resolve_references=True
-            )
-=======
             # Create an AsdfFile so we can use its resolver for loading schemas
             asdf_file = AsdfFile(extensions=self._extensions)
             if hasattr(asdf_file, 'resolver'):
@@ -117,7 +109,6 @@
             schema = asdf_schema.load_schema(schema_path,
                                              resolver=file_resolver,
                                              resolve_references=True)
->>>>>>> 473edd51
 
         self._schema = mschema.flatten_combiners(schema)
         # Determine what kind of input we have (init) and execute the
