import numpy as np
from numpy.testing import assert_array_equal
import pytest

from jwst.datamodels import GainModel, ReadnoiseModel
from jwst.datamodels import RampModel
from jwst.jump.jump import detect_jumps
import multiprocessing
from jwst.datamodels import dqflags


def test_nocrs_noflux(setup_inputs):
    """"
    All pixel values are zero. So slope should be zero
    """
<<<<<<< HEAD
    model, rnoise, gain = setup_inputs(ngroups=5)
    out_model = detect_jumps(model, gain, rnoise, 4.0,  1, 200, 4, True)
=======
    model1, rnModel, gain = setup_inputs(ngroups=5)
    out_model = detect_jumps(model1, gain, rnModel, 4.0,  1, 200, 4, True)
>>>>>>> 7cde1f39
    assert (0 == np.max(out_model.groupdq))


def test_nocrs_noflux_badgain_pixel(setup_inputs):
    """"
    all pixel values are zero. So slope should be zero, pixel with bad gain should
    have pixel dq set to 'NO_GAIN_VALUE' and 'DO_NOT_USE'
    """
<<<<<<< HEAD
    model, rnoise, gain = setup_inputs(ngroups=5)
    gain.data[7, 7] = -10 #bad gain
=======
    model1, rnModel, gain = setup_inputs(ngroups=5, nrows=20, ncols=20)
    gain.data[7, 7] = -10  # bad gain
>>>>>>> 7cde1f39
    gain.data[17, 17] = np.nan  # bad gain
    out_model = detect_jumps(model, gain, rnoise, 4.0,  1, 200, 4, True)
    assert(np.bitwise_and(out_model.pixeldq[7, 7], dqflags.pixel['NO_GAIN_VALUE']))
    assert (np.bitwise_and(out_model.pixeldq[7, 7], dqflags.pixel['DO_NOT_USE']))
    assert (np.bitwise_and(out_model.pixeldq[17, 17], dqflags.pixel['NO_GAIN_VALUE']))
    assert (np.bitwise_and(out_model.pixeldq[17, 17], dqflags.pixel['DO_NOT_USE']))


def test_nocrs_noflux_subarray(setup_inputs):
    """"
    All pixel values are zero. This shows that the subarray reference files get
    extracted from the full frame versions.
    """
<<<<<<< HEAD
    model, rnoise, gain = setup_inputs(ngroups=5, subarray=True)
    out_model = detect_jumps(model, gain, rnoise, 4.0,  1, 200, 4, True)
=======
    model1, rnModel, gain = setup_inputs(ngroups=5, subarray=True)
    out_model = detect_jumps(model1, gain, rnModel, 4.0,  1, 200, 4, True)
>>>>>>> 7cde1f39
    assert (0 == np.max(out_model.groupdq))


def test_onecr_10_groups_neighbors_flagged(setup_inputs):
    """"
    A single CR in a 10 group exposure
    """
    grouptime = 3.0
    ingain = 200
    inreadnoise = 7.0
    ngroups = 10
<<<<<<< HEAD
    model, rnoise, gain = setup_inputs(ngroups=ngroups, gain=ingain,
                                        readnoise=inreadnoise, deltatime=grouptime)
=======
    model1, rnModel, gain = setup_inputs(ngroups=ngroups, gain=ingain, nrows=10, ncols=10,
                                         readnoise=inreadnoise, deltatime=grouptime)

>>>>>>> 7cde1f39
    # two segments perfect fit, second segment has twice the slope
    model.data[0, 0, 5, 5] = 15.0
    model.data[0, 1, 5, 5] = 20.0
    model.data[0, 2, 5, 5] = 25.0
    model.data[0, 3, 5, 5] = 30.0
    model.data[0, 4, 5, 5] = 35.0
    model.data[0, 5, 5, 5] = 140.0
    model.data[0, 6, 5, 5] = 150.0
    model.data[0, 7, 5, 5] = 160.0
    model.data[0, 8, 5, 5] = 170.0
    model.data[0, 9, 5, 5] = 180.0
    out_model = detect_jumps(model, gain, rnoise, 4.0,  1, 200, 4, True)
    assert (4 == np.max(out_model.groupdq[0, 5, 5, 5]))
    assert (4 == out_model.groupdq[0, 5, 5, 6])
    assert (4 == out_model.groupdq[0, 5, 5, 4])
    assert (4 == out_model.groupdq[0, 5, 6, 5])
    assert (4 == out_model.groupdq[0, 5, 4, 5])


def test_nocr_100_groups_nframes1(setup_inputs):
    """"
    NO CR in a 100 group exposure to make sure that frames_per_group is passed correctly to
    twopoint_difference. This test recreates the problem found in issue #4571.
    """
    grouptime = 3.0
<<<<<<< HEAD
    ingain = 1
    inreadnoise = 7.0
    ngroups = 100
    model, rnoise, gain = setup_inputs(ngroups=ngroups, gain=ingain, nframes=1,
                                        readnoise=inreadnoise, deltatime=grouptime)
=======
    ingain = 1  # to make the noise calculation simple
    inreadnoise = np.float64(7)
    ngroups = 100
    model1, rnModel, gain = setup_inputs(ngroups=ngroups, nrows=10, ncols=10,
                                         gain=ingain, readnoise=inreadnoise,
                                         deltatime=grouptime)
    model1.meta.exposure.nframes = 1
>>>>>>> 7cde1f39
    # two segments perfect fit, second segment has twice the slope
    model.data[0, 0, 5, 5] = 14.0
    model.data[0, 1, 5, 5] = 20.0
    model.data[0, 2, 5, 5] = 27.0
    model.data[0, 3, 5, 5] = 30.0
    model.data[0, 4, 5, 5] = 38.0
    model.data[0, 5, 5, 5] = 40.0
    model.data[0, 6, 5, 5] = 50.0
    model.data[0, 7, 5, 5] = 52.0
    model.data[0, 8, 5, 5] = 63.0
    model.data[0, 9, 5, 5] = 68.0
    for i in range(10,100):
        model.data[0,i,5,5] = i * 5
    out_model = detect_jumps(model, gain, rnoise, 4.0,  1, 200, 4, True)
    assert (0 == np.max(out_model.groupdq))


def test_twoints_onecr_each_10_groups_neighbors_flagged(setup_inputs):
    """"
    Two integrations with CRs in different locations. This makes sure we are correctly
    dealing with integrations.
    """
    grouptime = 3.0
    ingain = 200
    inreadnoise = 7.0
    ngroups = 10
<<<<<<< HEAD
    model, rnoise, gain = setup_inputs(ngroups=ngroups, nints=2, gain=ingain,
                                        readnoise=inreadnoise, deltatime=grouptime)
=======
    model1, rnModel, gain = setup_inputs(ngroups=ngroups, nints=2, nrows=20, ncols=20,
                                         gain=ingain, readnoise=inreadnoise, deltatime=grouptime)
>>>>>>> 7cde1f39
    # two segments perfect fit, second segment has twice the slope
    model.data[0, 0, 5, 5] = 15.0
    model.data[0, 1, 5, 5] = 20.0
    model.data[0, 2, 5, 5] = 25.0
    model.data[0, 3, 5, 5] = 30.0
    model.data[0, 4, 5, 5] = 35.0
    model.data[0, 5, 5, 5] = 140.0
    model.data[0, 6, 5, 5] = 150.0
    model.data[0, 7, 5, 5] = 160.0
    model.data[0, 8, 5, 5] = 170.0
    model.data[0, 9, 5, 5] = 180.0
    model.data[1, 0, 15, 5] = 15.0
    model.data[1, 1, 15, 5] = 20.0
    model.data[1, 2, 15, 5] = 25.0
    model.data[1, 3, 15, 5] = 30.0
    model.data[1, 4, 15, 5] = 35.0
    model.data[1, 5, 15, 5] = 40.0
    model.data[1, 6, 15, 5] = 45.0
    model.data[1, 7, 15, 5] = 160.0
    model.data[1, 8, 15, 5] = 170.0
    model.data[1, 9, 15, 5] = 180.0
    out_model = detect_jumps(model, gain, rnoise, 4.0,  1, 200, 4, True)
    assert (4 == np.max(out_model.groupdq[0, 5, 5, 5]))
    assert (4 == out_model.groupdq[0, 5, 5, 6])
    assert (4 == out_model.groupdq[0, 5, 5, 4])
    assert (4 == out_model.groupdq[0, 5, 6, 5])
    assert (4 == out_model.groupdq[0, 5, 4, 5])
    assert (4 == out_model.groupdq[1, 7, 15, 5])
    assert (4 == out_model.groupdq[1, 7, 15, 6])
    assert (4 == out_model.groupdq[1, 7, 15, 4])
    assert (4 == out_model.groupdq[1, 7, 16, 5])
    assert (4 == out_model.groupdq[1, 7, 14, 5])


def test_multiple_neighbor_jumps_firstlastbad(setup_inputs):
    """
    This test is based on actual MIRI data that was having the incorrect
    group flagged with JUMP_DET (it was flagging group 2 instead of group 5).
    This makes sure that group 5 is getting flagged.
    Note that the first and last frames/groups are all flagged with DO_NOT_USE,
    due to the application of the first/last frame steps.
    """
    grouptime = 3.0
    ingain = 5.5
    inreadnoise = 6.5
    ngroups = 10
    nrows = 10
    ncols = 10

<<<<<<< HEAD
    model, rnoise, gain = setup_inputs(ngroups=ngroups, nints=1, nrows=nrows,
                                        ncols=ncols, gain=ingain,
                                        readnoise=inreadnoise, deltatime=grouptime)

    model.data[0,:,1,1] = [10019.966, 10057.298, 10078.248, 10096.01,
=======
    model1, rnModel, gain = setup_inputs(
        ngroups=ngroups, nints=1, nrows=nrows, ncols=ncols,
        gain=ingain, readnoise=inreadnoise, deltatime=grouptime)

    # Setup the desired pixel values
    model1.data[0,:,1,1] = [10019.966, 10057.298, 10078.248, 10096.01,
>>>>>>> 7cde1f39
       20241.627, 20248.752, 20268.047, 20284.895, 20298.705, 20314.25]
    model.data[0,:,1,2] = [10016.457, 10053.907, 10063.568, 10076.166,
       11655.773, 11654.063, 11681.795, 11693.763, 11712.788, 11736.994]
    model.data[0,:,1,3] = [10013.259, 10050.348, 10070.398, 10097.658, 10766.534, 10787.84 ,
       10802.418, 10818.872, 10832.695, 10861.175]
    model.data[0,:,1,4] = [10016.422, 10053.959, 10070.934, 10090.381, 10104.014, 10127.665,
       10143.687, 10172.227, 10178.138, 10199.59]
    model.data[0,:,2,1] = [10021.067, 10042.973, 10059.062, 10069.323, 18732.406, 18749.602,
       18771.908, 18794.695, 18803.223, 18819.523]
    model.data[0,:,2,2] = [10019.651, 10043.371, 10056.423, 10085.121, 40584.703, 40606.08 ,
       40619.51 , 40629.574, 40641.9  , 40660.145]
    model.data[0,:,2,3] = [10021.223, 10042.112, 10052.958, 10067.142, 28188.316, 28202.922,
       28225.557, 28243.79 , 28253.883, 28273.586]
    model.data[0,:,2,4] = [10022.608, 10037.174, 10069.476, 10081.729, 11173.748, 11177.344,
       11201.127, 11219.607, 11229.468, 11243.174]
    model.data[0,:,2,5] = [10011.095, 10047.422, 10061.066, 10079.375, 10106.405, 10116.071,
       10129.348, 10136.305, 10161.373, 10181.479]
    model.data[0,:,3,1] = [10011.877, 10052.809, 10075.108, 10085.111, 10397.106, 10409.291,
       10430.475, 10445.3  , 10462.004, 10484.906]
    model.data[0,:,3,2] = [10012.124 , 10059.202, 10078.984, 10092.74, 11939.488,
       11958.45, 11977.5625, 11991.776, 12025.897, 12027.326]
    model.data[0,:,3,3] = [10013.282, 10046.887, 10062.308, 10085.447, 28308.426, 28318.957,
       28335.55 , 28353.832, 28371.746, 28388.848]
    model.data[0,:,3,4] = [10016.784, 10048.249, 10060.097, 10074.606, 21506.082, 21522.027,
       21542.309, 21558.34 , 21576.365, 21595.58]
    model.data[0,:,3,5] = [10014.916 , 10052.995 , 10063.7705, 10092.866, 10538.075,
       10558.318, 10570.754, 10597.343, 10608.488, 10628.104]
    model.data[0,:,4,1] = [10017.438, 10038.94 , 10057.657, 10069.987, 10090.22 , 10114.296,
       10133.543, 10148.657, 10158.109, 10172.842]
    model.data[0,:,4,2] = [10011.129, 10037.982, 10054.445, 10079.703, 10097.964, 10110.593,
       10135.701, 10149.448, 10171.771, 10185.874]
    model.data[0,:,4,3] = [10021.109, 10043.658, 10063.909, 10072.364, 10766.232, 10774.402,
       10790.677, 10809.337, 10833.65 , 10849.55]
    model.data[0,:,4,4] = [10023.877, 10035.997, 10052.321, 10077.937, 10529.645, 10541.947,
       10571.127, 10577.249, 10599.716, 10609.544]

    model.groupdq[0,0,:,:] = 1  # Flag first frame as DO_NOT_USE
    model.groupdq[0,-1,:,:] = 1  # Flag last frame as DO_NOT_USE

<<<<<<< HEAD
    out_model = detect_jumps(model, gain, rnoise, rejection_threshold=200.0,
=======
    # run jump detection
    out_model = detect_jumps(model1, gain, rnModel, rejection_threshold=200.0,
>>>>>>> 7cde1f39
                             max_cores=None, max_jump_to_flag_neighbors=200,
                             min_jump_to_flag_neighbors=10, flag_4_neighbors=True)

    # Verify that the correct groups have been flagged. The entries for pixels
    # 2,2 and 3,3 are the ones that had previously been flagged in group 2 instead
    # of group 5.
    assert_array_equal(out_model.groupdq[0,:,1,1], [1, 0, 0, 0, 4, 0, 0, 0, 0, 1])
    assert_array_equal(out_model.groupdq[0,:,1,2], [1, 0, 0, 0, 4, 0, 0, 0, 0, 1])
    assert_array_equal(out_model.groupdq[0,:,1,3], [1, 0, 0, 0, 0, 0, 0, 0, 0, 1])
    assert_array_equal(out_model.groupdq[0,:,1,4], [1, 0, 0, 0, 0, 0, 0, 0, 0, 1])
    assert_array_equal(out_model.groupdq[0,:,2,1], [1, 0, 0, 0, 4, 0, 0, 0, 0, 1])
    assert_array_equal(out_model.groupdq[0,:,2,2], [1, 0, 0, 0, 4, 0, 0, 0, 0, 1])  # <--
    assert_array_equal(out_model.groupdq[0,:,2,3], [1, 0, 0, 0, 4, 0, 0, 0, 0, 1])
    assert_array_equal(out_model.groupdq[0,:,2,4], [1, 0, 0, 0, 0, 0, 0, 0, 0, 1])
    assert_array_equal(out_model.groupdq[0,:,3,1], [1, 0, 0, 0, 0, 0, 0, 0, 0, 1])
    assert_array_equal(out_model.groupdq[0,:,3,2], [1, 0, 0, 0, 4, 0, 0, 0, 0, 1])
    assert_array_equal(out_model.groupdq[0,:,3,3], [1, 0, 0, 0, 4, 0, 0, 0, 0, 1])  # <--
    assert_array_equal(out_model.groupdq[0,:,3,4], [1, 0, 0, 0, 4, 0, 0, 0, 0, 1])
    assert_array_equal(out_model.groupdq[0,:,4,1], [1, 0, 0, 0, 0, 0, 0, 0, 0, 1])
    assert_array_equal(out_model.groupdq[0,:,4,2], [1, 0, 0, 0, 0, 0, 0, 0, 0, 1])
    assert_array_equal(out_model.groupdq[0,:,4,3], [1, 0, 0, 0, 0, 0, 0, 0, 0, 1])
    assert_array_equal(out_model.groupdq[0,:,4,4], [1, 0, 0, 0, 0, 0, 0, 0, 0, 1])


def test_nirspec_saturated_pix(setup_inputs):
    """
    This test is based on an actual NIRSpec exposure that has some pixels
    flagged as saturated in one or more groups, which the jump step is
    supposed to ignore, but an old version of the code was setting JUMP flags
    for some of the saturated groups. This is to verify that the saturated
    groups are no longer flagged with jumps.
    """
    grouptime = 3.0
    ingain = 1.0
    inreadnoise = 10.7
    ngroups = 7
    nrows = 6
    ncols = 6

    model1, rnModel, gain = setup_inputs(ngroups=ngroups, nints=1, nrows=nrows, ncols=ncols,
                                         gain=ingain, readnoise=inreadnoise, deltatime=grouptime)

    # Setup the needed input pixel and DQ values
    model1.data[0,:,1,1] = [639854.75, 4872.451, -17861.791, 14022.15, 22320.176,
                            1116.3828, 1936.9746]
    model1.groupdq[0,:,1,1] = [0, 0, 0, 0, 0, 2, 2]
    model1.data[0,:,2,2] = [8.25666812e+05, -1.10471914e+05, 1.95755371e+02,  1.83118457e+03,
                            1.72250879e+03,  1.81733496e+03, 1.65188281e+03]
    model1.groupdq[0,:,2,2] = [0, 0, 2, 2, 2, 2, 2]
    model1.data[0,:,3,3] = [1228767., 46392.234, -3245.6553, 7762.413,
                            37190.76, 266611.62,  5072.4434]
    model1.groupdq[0,:,3,3] = [0, 0, 0, 0, 0, 0, 2]
    model1.data[0,:,4,4] = [7.5306038e+05, 1.8269953e+04, 1.8352356e+02, 2.1245061e+03,
                            2.0628525e+03, 2.1039399e+03, 2.0069873e+03]
    model1.groupdq[0,:,4,4] = [0, 0, 2, 2, 2, 2, 2]

    # run jump detection
    out_model = detect_jumps(model1, gain, rnModel, rejection_threshold=200.0,
                             max_cores=None, max_jump_to_flag_neighbors=200,
                             min_jump_to_flag_neighbors=10, flag_4_neighbors=True)

    # Check the results. There should not be any pixels with DQ values of 6, which
    # is saturated (2) plus jump (4). All the DQ's should be either just 2 or just 4.
    assert_array_equal(out_model.groupdq[0,:,1,1], [0, 4, 4, 4, 0, 2, 2])
    assert_array_equal(out_model.groupdq[0,:,2,2], [0, 4, 2, 2, 2, 2, 2])
    assert_array_equal(out_model.groupdq[0,:,3,3], [0, 4, 4, 0, 0, 4, 2])
    assert_array_equal(out_model.groupdq[0,:,4,4], [0, 4, 2, 2, 2, 2, 2])


def test_flagging_of_CRs_across_slice_boundaries(setup_inputs):
    """"
    A multiprocessing test that has two CRs on the boundary between two slices.
    This makes sure that we are correctly flagging neighbors in different  slices.
    """
    grouptime = 3.0
    ingain = 200
    inreadnoise = 7.0
    ngroups = 10

<<<<<<< HEAD
    model, rnoise, gain = setup_inputs(ngroups=ngroups, nints=2, gain=ingain,
                                        readnoise=inreadnoise, deltatime=grouptime)
    nrows = model.data.shape[3]
=======
    model1, rnModel, gain = setup_inputs(ngroups=ngroups, nints=2,
                                         gain=ingain, readnoise=inreadnoise,
                                         deltatime=grouptime)
    nrows = model1.data.shape[3]
>>>>>>> 7cde1f39
    num_cores = multiprocessing.cpu_count()
    max_cores = 'half'
    numslices = num_cores // 2
    if numslices > 1:
        yincrement = int(nrows / numslices)
        # two segments perfect fit, second segment has twice the slope
<<<<<<< HEAD
        #add a CR on the last row of the first slice
        model.data[0, 0, yincrement-1, 5] = 15.0
        model.data[0, 1, yincrement-1, 5] = 20.0
        model.data[0, 2, yincrement-1, 5] = 25.0
        model.data[0, 3, yincrement-1, 5] = 30.0
        model.data[0, 4, yincrement-1, 5] = 35.0
        model.data[0, 5, yincrement-1, 5] = 140.0
        model.data[0, 6, yincrement-1, 5] = 150.0
        model.data[0, 7, yincrement-1, 5] = 160.0
        model.data[0, 8, yincrement-1, 5] = 170.0
        model.data[0, 9, yincrement-1, 5] = 180.0
        #add a CR on the first row of the second slice
        model.data[1, 0, yincrement, 25] = 15.0
        model.data[1, 1, yincrement, 25] = 20.0
        model.data[1, 2, yincrement, 25] = 25.0
        model.data[1, 3, yincrement, 25] = 30.0
        model.data[1, 4, yincrement, 25] = 35.0
        model.data[1, 5, yincrement, 25] = 40.0
        model.data[1, 6, yincrement, 25] = 50.0
        model.data[1, 7, yincrement, 25] = 160.0
        model.data[1, 8, yincrement, 25] = 170.0
        model.data[1, 9, yincrement, 25] = 180.0
        out_model = detect_jumps(model, gain, rnoise, 4.0,  max_cores, 200, 4, True)
        #check that the neighbors of the CR on the last row were flagged
=======
        # add a CR on the last row of the first slice
        model1.data[0, 0, yincrement-1, 5] = 15.0
        model1.data[0, 1, yincrement-1, 5] = 20.0
        model1.data[0, 2, yincrement-1, 5] = 25.0
        model1.data[0, 3, yincrement-1, 5] = 30.0
        model1.data[0, 4, yincrement-1, 5] = 35.0
        model1.data[0, 5, yincrement-1, 5] = 140.0
        model1.data[0, 6, yincrement-1, 5] = 150.0
        model1.data[0, 7, yincrement-1, 5] = 160.0
        model1.data[0, 8, yincrement-1, 5] = 170.0
        model1.data[0, 9, yincrement-1, 5] = 180.0
        # add a CR on the first row of the second slice
        model1.data[1, 0, yincrement, 25] = 15.0
        model1.data[1, 1, yincrement, 25] = 20.0
        model1.data[1, 2, yincrement, 25] = 25.0
        model1.data[1, 3, yincrement, 25] = 30.0
        model1.data[1, 4, yincrement, 25] = 35.0
        model1.data[1, 5, yincrement, 25] = 40.0
        model1.data[1, 6, yincrement, 25] = 50.0
        model1.data[1, 7, yincrement, 25] = 160.0
        model1.data[1, 8, yincrement, 25] = 170.0
        model1.data[1, 9, yincrement, 25] = 180.0

        out_model = detect_jumps(model1, gain, rnModel, 4.0,  max_cores, 200, 4, True)

        # check that the neighbors of the CR on the last row were flagged
>>>>>>> 7cde1f39
        assert (4 == out_model.groupdq[0, 5, yincrement-1, 5])
        assert (4 == out_model.groupdq[0, 5, yincrement-1, 6])
        assert (4 == out_model.groupdq[0, 5, yincrement-1, 4])
        assert (4 == out_model.groupdq[0, 5, yincrement, 5])
        assert (4 == out_model.groupdq[0, 5, yincrement-2, 5])
        # check that the neighbors of the CR on the first row were flagged
        assert (4 == out_model.groupdq[1, 7, yincrement, 25])
        assert (4 == out_model.groupdq[1, 7, yincrement, 26])
        assert (4 == out_model.groupdq[1, 7, yincrement, 24])
        assert (4 == out_model.groupdq[1, 7, yincrement+1, 25])
        assert (4 == out_model.groupdq[1, 7, yincrement-1, 25])


def test_twoints_onecr_10_groups_neighbors_flagged_multi(setup_inputs):
    """"
    A multiprocessing test that has two CRs on the boundary between two slices
    in different integrations. This makes sure that we are correctly flagging
    neighbors in different slices and that we are parsing the integrations correctly.
    """
    grouptime = 3.0
    ingain = 200
    inreadnoise = 7.0
    ngroups = 10
<<<<<<< HEAD
    model, rnoise, gain = setup_inputs(ngroups=ngroups, nints=2, gain=ingain,
                                        readnoise=inreadnoise, deltatime=grouptime)
=======
    model1, rnModel, gain = setup_inputs(ngroups=ngroups, nints=2, nrows=40, ncols=10,
                                         gain=ingain, readnoise=inreadnoise, deltatime=grouptime)
>>>>>>> 7cde1f39
    # two segments perfect fit, second segment has twice the slope
    model.data[0, 0, 5, 5] = 15.0
    model.data[0, 1, 5, 5] = 20.0
    model.data[0, 2, 5, 5] = 25.0
    model.data[0, 3, 5, 5] = 30.0
    model.data[0, 4, 5, 5] = 35.0
    model.data[0, 5, 5, 5] = 140.0
    model.data[0, 6, 5, 5] = 150.0
    model.data[0, 7, 5, 5] = 160.0
    model.data[0, 8, 5, 5] = 170.0
    model.data[0, 9, 5, 5] = 180.0
    model.data[1, 0, 15, 5] = 15.0
    model.data[1, 1, 15, 5] = 20.0
    model.data[1, 2, 15, 5] = 25.0
    model.data[1, 3, 15, 5] = 30.0
    model.data[1, 4, 15, 5] = 35.0
    model.data[1, 5, 15, 5] = 40.0
    model.data[1, 6, 15, 5] = 45.0
    model.data[1, 7, 15, 5] = 160.0
    model.data[1, 8, 15, 5] = 170.0
    model.data[1, 9, 15, 5] = 180.0
    out_model = detect_jumps(model, gain, rnoise, 4.0,  'half', 200, 4, True)
    assert (4 == np.max(out_model.groupdq[0, 5, 5, 5]))
    assert (4 == out_model.groupdq[0, 5, 5, 6])
    assert (4 == out_model.groupdq[0, 5, 5, 4])
    assert (4 == out_model.groupdq[0, 5, 6, 5])
    assert (4 == out_model.groupdq[0, 5, 4, 5])
    assert (4 == out_model.groupdq[1, 7, 15, 5])
    assert (4 == out_model.groupdq[1, 7, 15, 6])
    assert (4 == out_model.groupdq[1, 7, 15, 4])
    assert (4 == out_model.groupdq[1, 7, 16, 5])
    assert (4 == out_model.groupdq[1, 7, 14, 5])


@pytest.mark.skip(reason="Test is only used to test performance issue. No need to run every time.")
def test_every_pixel_CR_neighbors_flagged(setup_inputs):
    """"
    A multiprocessing test that has a jump in every pixel. This is used
    to test the performance gain from multiprocessing.
    """
    grouptime = 3.0
    ingain = 200
    inreadnoise = 7.0
    ngroups = 10
<<<<<<< HEAD
    model, rnoise, gain = setup_inputs(ngroups=ngroups, gain=ingain,
                                        readnoise=inreadnoise, deltatime=grouptime)
=======
    model1, rnModel, gain = setup_inputs(ngroups=ngroups,
                                         gain=ingain, readnoise=inreadnoise, deltatime=grouptime)
>>>>>>> 7cde1f39
    # two segments perfect fit, second segment has twice the slope
    model.data[0, 0, :, :] = 15.0
    model.data[0, 1, :, :] = 20.0
    model.data[0, 2, :, :] = 25.0
    model.data[0, 3, :, :] = 30.0
    model.data[0, 4, :, :] = 35.0
    model.data[0, 5, :, :] = 140.0
    model.data[0, 6, :, :] = 150.0
    model.data[0, 7, :, :] = 160.0
    model.data[0, 8, :, :] = 170.0
    model.data[0, 9, :, :] = 180.0
    out_model = detect_jumps(model, gain, rnoise, 4.0,  'half', 200, 4, True)
    assert (4 == np.max(out_model.groupdq[0, 5, 5, 5]))
    assert (4 == out_model.groupdq[0, 5, 5, 6])
    assert (4 == out_model.groupdq[0, 5, 5, 4])
    assert (4 == out_model.groupdq[0, 5, 6, 5])
    assert (4 == out_model.groupdq[0, 5, 4, 5])


def test_crs_on_edge_with_neighbor_flagging(setup_inputs):
    """"
    A test to make sure that the neighbors of CRs on the edges of the
    array are flagged correctly.
    """
    grouptime = 3.0
    ingain = 200
    inreadnoise = 7.0
    ngroups = 10
<<<<<<< HEAD
    model, rnoise, gain = setup_inputs(ngroups=ngroups, gain=ingain,
                                        readnoise=inreadnoise, deltatime=grouptime)
=======
    model1, rnModel, gain = setup_inputs(ngroups=ngroups, nrows=20, ncols=20,
                                         gain=ingain, readnoise=inreadnoise,
                                         deltatime=grouptime)
>>>>>>> 7cde1f39
    # two segments perfect fit, second segment has twice the slope
    # CR on 1st row
    model.data[0, 0, 0, 15] = 15.0
    model.data[0, 1, 0, 15] = 20.0
    model.data[0, 2, 0, 15] = 25.0
    model.data[0, 3, 0, 15] = 30.0
    model.data[0, 4, 0, 15] = 35.0
    model.data[0, 5, 0, 15] = 140.0
    model.data[0, 6, 0, 15] = 150.0
    model.data[0, 7, 0, 15] = 160.0
    model.data[0, 8, 0, 15] = 170.0
    model.data[0, 9, 0, 15] = 180.0
    # CR on last row
<<<<<<< HEAD
    model.data[0, 0, -1, 5] = 15.0
    model.data[0, 1, -1, 5] = 20.0
    model.data[0, 2, -1, 5] = 25.0
    model.data[0, 3, -1, 5] = 30.0
    model.data[0, 4, -1, 5] = 35.0
    model.data[0, 5, -1, 5] = 140.0
    model.data[0, 6, -1, 5] = 150.0
    model.data[0, 7, -1, 5] = 160.0
    model.data[0, 8, -1, 5] = 170.0
    model.data[0, 9, -1, 5] = 180.0
=======
    model1.data[0, 0, 19, 5] = 15.0
    model1.data[0, 1, 19, 5] = 20.0
    model1.data[0, 2, 19, 5] = 25.0
    model1.data[0, 3, 19, 5] = 30.0
    model1.data[0, 4, 19, 5] = 35.0
    model1.data[0, 5, 19, 5] = 140.0
    model1.data[0, 6, 19, 5] = 150.0
    model1.data[0, 7, 19, 5] = 160.0
    model1.data[0, 8, 19, 5] = 170.0
    model1.data[0, 9, 19, 5] = 180.0
>>>>>>> 7cde1f39
    # CR on 1st column
    model.data[0, 0, 5, 0] = 15.0
    model.data[0, 1, 5, 0] = 20.0
    model.data[0, 2, 5, 0] = 25.0
    model.data[0, 3, 5, 0] = 30.0
    model.data[0, 4, 5, 0] = 35.0
    model.data[0, 5, 5, 0] = 140.0
    model.data[0, 6, 5, 0] = 150.0
    model.data[0, 7, 5, 0] = 160.0
    model.data[0, 8, 5, 0] = 170.0
    model.data[0, 9, 5, 0] = 180.0
    # CR on last column
<<<<<<< HEAD
    model.data[0, 0, 15, -1] = 15.0
    model.data[0, 1, 15, -1] = 20.0
    model.data[0, 2, 15, -1] = 25.0
    model.data[0, 3, 15, -1] = 30.0
    model.data[0, 4, 15, -1] = 35.0
    model.data[0, 5, 15, -1] = 140.0
    model.data[0, 6, 15, -1] = 150.0
    model.data[0, 7, 15, -1] = 160.0
    model.data[0, 8, 15, -1] = 170.0
    model.data[0, 9, 15, -1] = 180.0
    out_model = detect_jumps(model, gain, rnoise, 4.0,  1, 200, 10, True)
=======
    model1.data[0, 0, 15, 19] = 15.0
    model1.data[0, 1, 15, 19] = 20.0
    model1.data[0, 2, 15, 19] = 25.0
    model1.data[0, 3, 15, 19] = 30.0
    model1.data[0, 4, 15, 19] = 35.0
    model1.data[0, 5, 15, 19] = 140.0
    model1.data[0, 6, 15, 19] = 150.0
    model1.data[0, 7, 15, 19] = 160.0
    model1.data[0, 8, 15, 19] = 170.0
    model1.data[0, 9, 15, 19] = 180.0

    out_model = detect_jumps(model1, gain, rnModel, 4.0,  1, 200, 10, True)

>>>>>>> 7cde1f39
    # flag CR and three neighbors of first row CR
    assert (4 == out_model.groupdq[0, 5, 0, 15])
    assert (4 == out_model.groupdq[0, 5, 1, 15])
    assert (4 == out_model.groupdq[0, 5, 0, 14])
    assert (4 == out_model.groupdq[0, 5, 0, 16])
    assert (out_model.groupdq[0, 5, -1, 15] == 0) # The one not to flag
    # flag CR and three neighbors of last row CR
<<<<<<< HEAD
    assert (4 == out_model.groupdq[0, 5, -1, 5])
    assert (4 == out_model.groupdq[0, 5, -2, 5])
    assert (4 == out_model.groupdq[0, 5, -1, 4])
    assert (4 == out_model.groupdq[0, 5, -1, 6])
=======
    assert (4 == out_model.groupdq[0, 5, 19, 5])
    assert (4 == out_model.groupdq[0, 5, 18, 5])
    assert (4 == out_model.groupdq[0, 5, 19, 4])
    assert (4 == out_model.groupdq[0, 5, 19, 6])
>>>>>>> 7cde1f39
    # flag CR and three neighbors of first column CR
    assert (4 == out_model.groupdq[0, 5, 5, 0])
    assert (4 == out_model.groupdq[0, 5, 6, 0])
    assert (4 == out_model.groupdq[0, 5, 4, 0])
    assert (4 == out_model.groupdq[0, 5, 5, 1])
    assert (out_model.groupdq[0, 5, 5, -1] == 0)# The one not to flag
    # flag CR and three neighbors of last column CR
<<<<<<< HEAD
    assert (4 == out_model.groupdq[0, 5, 15, -1])
    assert (4 == out_model.groupdq[0, 5, 15, -2])
    assert (4 == out_model.groupdq[0, 5, 16, -1])
    assert (4 == out_model.groupdq[0, 5, 14, -1])
=======
    assert (4 == out_model.groupdq[0, 5, 15, 19])
    assert (4 == out_model.groupdq[0, 5, 15, 18])
    assert (4 == out_model.groupdq[0, 5, 16, 19])
    assert (4 == out_model.groupdq[0, 5, 14, 19])
>>>>>>> 7cde1f39


def test_onecr_10_groups(setup_inputs):
    """"
    A test to make sure that neighbors are not flagged when they are not requested to be flagged.
    """
    grouptime = 3.0
    ingain = 200
    inreadnoise = 7.0
    ngroups = 10
<<<<<<< HEAD
    model, rnoise, gain = setup_inputs(ngroups=ngroups, gain=ingain,
                                        readnoise=inreadnoise, deltatime=grouptime)
    # two segments perfect fit, second segment has twice the slope
    model.data[0, 0, 5, 5] = 15.0
    model.data[0, 1, 5, 5] = 20.0
    model.data[0, 2, 5, 5] = 25.0
    model.data[0, 3, 5, 5] = 30.0
    model.data[0, 4, 5, 5] = 35.0
    model.data[0, 5, 5, 5] = 140.0
    model.data[0, 6, 5, 5] = 150.0
    model.data[0, 7, 5, 5] = 160.0
    model.data[0, 8, 5, 5] = 170.0
    model.data[0, 9, 5, 5] = 180.0
    out_model = detect_jumps(model, gain, rnoise, 4.0,  1, 200, 10, False)
=======
    model1, rnModel, gain = setup_inputs(ngroups=ngroups, nrows=20, ncols=20,
                                         gain=ingain, readnoise=inreadnoise, deltatime=grouptime)
    # two segments perfect fit, second segment has twice the slope
    model1.data[0, 0, 5, 5] = 15.0
    model1.data[0, 1, 5, 5] = 20.0
    model1.data[0, 2, 5, 5] = 25.0
    model1.data[0, 3, 5, 5] = 30.0
    model1.data[0, 4, 5, 5] = 35.0
    model1.data[0, 5, 5, 5] = 140.0
    model1.data[0, 6, 5, 5] = 150.0
    model1.data[0, 7, 5, 5] = 160.0
    model1.data[0, 8, 5, 5] = 170.0
    model1.data[0, 9, 5, 5] = 180.0

    out_model = detect_jumps(model1, gain, rnModel, 4.0,  1, 200, 10, False)

>>>>>>> 7cde1f39
    assert (out_model.groupdq[0, 5, 5, 5] == 4)
    assert (out_model.groupdq[0, 5, 4, 5] == 0)
    assert (out_model.groupdq[0, 5, 6, 5] == 0)
    assert (out_model.groupdq[0, 5, 5, 6] == 0)
    assert (out_model.groupdq[0, 5, 5, 4] == 0)


def test_onecr_10_groups_fullarray(setup_inputs):
    """"
    A test that has a cosmic ray in the 5th group for all pixels except column 10. In column
    10 the jump is in the 7th group.
    """
    grouptime = 3.0
    ingain = 5
    inreadnoise = 7.0
    ngroups = 10
<<<<<<< HEAD
    model, rnoise, gain = setup_inputs(ngroups=ngroups, gain=ingain,
                                        readnoise=inreadnoise, deltatime=grouptime)
    #
    model.data[0, 0, 5, :] = 15.0
    model.data[0, 1, 5, :] = 20.0
    model.data[0, 2, 5, :] = 25.0
    model.data[0, 3, 5, :] = 30.0
    model.data[0, 4, 5, :] = 35.0
    model.data[0, 5, 5, :] = 140.0
    model.data[0, 6, 5, :] = 150.0
    model.data[0, 7, 5, :] = 160.0
    model.data[0, 8, 5, :] = 170.0
    model.data[0, 9, 5, :] = 180.0
    # move the CR to group 7 for row 10 and make difference be 300
    model.data[0, 3, 5, 10] = 100
    model.data[0, 4, 5, 10] = 130
    model.data[0, 5, 5, 10] = 160
    model.data[0, 6, 5, 10] = 190
    model.data[0, 7, 5, 10] = 400
    model.data[0, 8, 5, 10] = 410
    model.data[0, 9, 5, 10] = 420
    out_model = detect_jumps(model, gain, rnoise, 4.0,  1, 200, 10, False)
    assert (np.all(out_model.groupdq[0, 5, 5, 0:10] == 4)) # The jump is in group 5 for columns 0-9
=======
    model1, rnModel, gain = setup_inputs(ngroups=ngroups, gain=ingain, nrows=20, ncols=20,
                                         readnoise=inreadnoise, deltatime=grouptime)

    model1.data[0, 0, 5, :] = 15.0
    model1.data[0, 1, 5, :] = 20.0
    model1.data[0, 2, 5, :] = 25.0
    model1.data[0, 3, 5, :] = 30.0
    model1.data[0, 4, 5, :] = 35.0
    model1.data[0, 5, 5, :] = 140.0
    model1.data[0, 6, 5, :] = 150.0
    model1.data[0, 7, 5, :] = 160.0
    model1.data[0, 8, 5, :] = 170.0
    model1.data[0, 9, 5, :] = 180.0
    # move the CR to group 7 for row 10 and make difference be 300
    model1.data[0, 3, 5, 10] = 100
    model1.data[0, 4, 5, 10] = 130
    model1.data[0, 5, 5, 10] = 160
    model1.data[0, 6, 5, 10] = 190
    model1.data[0, 7, 5, 10] = 400
    model1.data[0, 8, 5, 10] = 410
    model1.data[0, 9, 5, 10] = 420

    out_model = detect_jumps(model1, gain, rnModel, 4.0,  1, 200, 10, False)

    assert (np.all(out_model.groupdq[0, 5, 5, 0:10] == 4))  # The jump is in group 5 for columns 0-9
>>>>>>> 7cde1f39
    assert (out_model.groupdq[0, 7, 5, 10] == 4)  # The jump is in group 7 for column 10
    assert (np.all(out_model.groupdq[0, 5, 5, 11:] == 4))  # The jump is in group 5 for columns 11+


def test_onecr_50_groups(setup_inputs):
    """"
    A test with a fifty group integration. There are two jumps in pixel 5,5. One in group 5 and
    one in group 30.
    """
    grouptime = 3.0
    ingain = 5
    inreadnoise = 7.0
    ngroups = 50
<<<<<<< HEAD
    model, rnoise, gain = setup_inputs(ngroups=ngroups, gain=ingain,
                                        readnoise=inreadnoise, deltatime=grouptime)

    model.data[0, 0, 5, 5] = 15.0
    model.data[0, 1, 5, 5] = 20.0
    model.data[0, 2, 5, 5] = 25.0
    model.data[0, 3, 5, 5] = 30.0
    model.data[0, 4, 5, 5] = 35.0
    model.data[0, 5, 5, 5] = 140.0
    model.data[0, 6, 5, 5] = 150.0
    model.data[0, 7, 5, 5] = 160.0
    model.data[0, 8, 5, 5] = 170.0
    model.data[0, 9, 5, 5] = 180.0
    model.data[0, 10:30, 5, 5] = np.arange(190, 290, 5)
    model.data[0, 30:50, 5, 5] = np.arange(500, 600, 5)
    out_model = detect_jumps(model, gain, rnoise, 4.0,  1, 200, 10, False)
    assert (out_model.groupdq[0, 5, 5, 5] == 4) # CR in group 5
    assert (out_model.groupdq[0, 30, 5, 5] == 4) # CR in group 30
    assert (np.all(out_model.groupdq[0, 6:30, 5, 5] == 0)) # groups in between are not flagged
=======
    model1, rnModel, gain = setup_inputs(ngroups=ngroups, nrows=10, ncols=10,
                                         gain=ingain, readnoise=inreadnoise, deltatime=grouptime)

    model1.data[0, 0, 5, 5] = 15.0
    model1.data[0, 1, 5, 5] = 20.0
    model1.data[0, 2, 5, 5] = 25.0
    model1.data[0, 3, 5, 5] = 30.0
    model1.data[0, 4, 5, 5] = 35.0
    model1.data[0, 5, 5, 5] = 140.0
    model1.data[0, 6, 5, 5] = 150.0
    model1.data[0, 7, 5, 5] = 160.0
    model1.data[0, 8, 5, 5] = 170.0
    model1.data[0, 9, 5, 5] = 180.0
    model1.data[0, 10:30, 5, 5] = np.arange(190, 290, 5)
    model1.data[0, 30:50, 5, 5] = np.arange(500, 600, 5)

    out_model = detect_jumps(model1, gain, rnModel, 4.0,  1, 200, 10, False)

    assert (out_model.groupdq[0, 5, 5, 5] == 4)  # CR in group 5
    assert (out_model.groupdq[0, 30, 5, 5] == 4)  # CR in group 30
    assert (np.all(out_model.groupdq[0, 6:30, 5, 5] == 0))  # groups in between are not flagged
>>>>>>> 7cde1f39


def test_single_CR_neighbor_flag(setup_inputs):
    """"
    A single CR in a 10 group exposure. Tests that:
    - if neighbor-flagging is set, the 4 neighboring pixels *ARE* flagged, and
    - if neighbor-flagging is *NOT* set, the 4 neighboring pixels are *NOT* flagged
    """
    grouptime = 3.0
    ingain = 5
    inreadnoise = 7.0
    ngroups = 10

<<<<<<< HEAD
    model, rnoise, gain = setup_inputs(ngroups=ngroups, nrows=5, ncols=6,
                                        gain=ingain, readnoise=inreadnoise,
                                        deltatime=grouptime)
=======
    model1, rnModel, gain = setup_inputs(ngroups=ngroups, nrows=5, ncols=6,
                                         gain=ingain, readnoise=inreadnoise,
                                         deltatime=grouptime)
>>>>>>> 7cde1f39

    # two segments perfect fit, second segment has twice the slope
    model.data[0, 0, 3, 3] = 15.0
    model.data[0, 1, 3, 3] = 20.0
    model.data[0, 2, 3, 3] = 25.0
    model.data[0, 3, 3, 3] = 30.0
    model.data[0, 4, 3, 3] = 35.0
    model.data[0, 5, 3, 3] = 140.0
    model.data[0, 6, 3, 3] = 150.0
    model.data[0, 7, 3, 3] = 160.0
    model.data[0, 8, 3, 3] = 170.0
    model.data[0, 9, 3, 3] = 180.0

    # Flag neighbors
    out_model = detect_jumps(model, gain, rnoise, 4.0,  1, 200, 4, True)

    assert (4 == np.max(out_model.groupdq[0, 5, 3, 3]))
    assert (4 == out_model.groupdq[0, 5, 3, 4])
    assert (4 == out_model.groupdq[0, 5, 3, 2])
    assert (4 == out_model.groupdq[0, 5, 2, 3])
    assert (4 == out_model.groupdq[0, 5, 4, 3])

    # Do not flag neighbors
    out_model = detect_jumps(model, gain, rnoise, 4.0,  1, 200, 4, False)

    assert (4 == np.max(out_model.groupdq[0, 5, 3, 3]))
    assert (0 == out_model.groupdq[0, 5, 3, 4])
    assert (0 == out_model.groupdq[0, 5, 3, 2])
    assert (0 == out_model.groupdq[0, 5, 2, 3])
    assert (0 == out_model.groupdq[0, 5, 4, 3])


def test_proc(setup_inputs):
    """"
    A single CR in a 10 group exposure. Verify that the pixels flagged using
    multiprocessing are identical to the pixels flagged when no
    multiprocessing is done.
    """
    grouptime = 3.0
    ingain = 5
    inreadnoise = 7.0
    ngroups = 10

<<<<<<< HEAD
    model, rnoise, gain = setup_inputs(ngroups=ngroups, nrows=25, ncols=6,
                                        nints=2, gain=ingain,
                                        readnoise=inreadnoise, deltatime=grouptime)

    model.data[0, 0, 2, 3] = 15.0
    model.data[0, 1, 2, 3] = 21.0
    model.data[0, 2, 2, 3] = 25.0
    model.data[0, 3, 2, 3] = 30.2
    model.data[0, 4, 2, 3] = 35.0
    model.data[0, 5, 2, 3] = 140.0
    model.data[0, 6, 2, 3] = 151.0
    model.data[0, 7, 2, 3] = 160.0
    model.data[0, 8, 2, 3] = 170.0
    model.data[0, 9, 2, 3] = 180.0

    out_model_a = detect_jumps(model, gain, rnoise, 4.0, None, 200, 4, True)
    out_model_b = detect_jumps(model, gain, rnoise, 4.0, 'half', 200, 4, True)
=======
    model1, rnModel, gain = setup_inputs(ngroups=ngroups, nrows=25, ncols=6,
                                         nints=2, gain=ingain, readnoise=inreadnoise,
                                         deltatime=grouptime)

    model1.data[0, 0, 2, 3] = 15.0
    model1.data[0, 1, 2, 3] = 21.0
    model1.data[0, 2, 2, 3] = 25.0
    model1.data[0, 3, 2, 3] = 30.2
    model1.data[0, 4, 2, 3] = 35.0
    model1.data[0, 5, 2, 3] = 140.0
    model1.data[0, 6, 2, 3] = 151.0
    model1.data[0, 7, 2, 3] = 160.0
    model1.data[0, 8, 2, 3] = 170.0
    model1.data[0, 9, 2, 3] = 180.0

    out_model_a = detect_jumps( model1, gain, rnModel, 4.0, None, 200, 4, True )
    out_model_b = detect_jumps( model1, gain, rnModel, 4.0, 'half', 200, 4, True )
>>>>>>> 7cde1f39
    assert( out_model_a.groupdq == out_model_b.groupdq ).all()

    out_model_c = detect_jumps(model, gain, rnoise, 4.0, 'all', 200, 4, True)
    assert( out_model_a.groupdq == out_model_c.groupdq ).all()


<<<<<<< HEAD
def test_adjacent_CRs(setup_inputs):
=======
def test_adjacent_CRs(setup_inputs ):
>>>>>>> 7cde1f39
    """
    Three CRs in a 10 group exposure; the CRs have overlapping neighboring
    pixels. This test makes sure that the correct pixels are flagged.
    """
    grouptime = 3.0
    ingain = 5
    inreadnoise = 7.0
    ngroups = 10
<<<<<<< HEAD
    model, rnoise, gain = setup_inputs(ngroups=ngroups, nrows=15, ncols=6,
                                        gain=ingain, readnoise=inreadnoise,
                                        deltatime=grouptime)
=======
    model1, rnModel, gain = setup_inputs(ngroups=ngroups, nrows=15, ncols=6, gain=ingain,
                                         readnoise=inreadnoise, deltatime=grouptime)
>>>>>>> 7cde1f39

    # Populate arrays for 1st CR, centered at (x=2, y=3)
    x=2; y=3
    model.data[0, 0, y, x] = 15.0
    model.data[0, 1, y, x] = 20.0
    model.data[0, 2, y, x] = 26.0
    model.data[0, 3, y, x] = 30.0
    model.data[0, 4, y, x] = 35.0
    model.data[0, 5, y, x] = 140.0
    model.data[0, 6, y, x] = 150.0
    model.data[0, 7, y, x] = 161.0
    model.data[0, 8, y, x] = 170.0
    model.data[0, 9, y, x] = 180.0

    # Populate arrays for 2nd CR, centered at (x=2, y=2)
    x=2; y=2
    model.data[0, 0, y, x] = 20.0
    model.data[0, 1, y, x] = 30.0
    model.data[0, 2, y, x] = 41.0
    model.data[0, 3, y, x] = 51.0
    model.data[0, 4, y, x] = 62.0
    model.data[0, 5, y, x] = 170.0
    model.data[0, 6, y, x] = 200.0
    model.data[0, 7, y, x] = 231.0
    model.data[0, 8, y, x] = 260.0
    model.data[0, 9, y, x] = 290.0

    # Populate arrays for 3rd CR, centered at (x=3, y=2)
    x=3; y=2
    model.data[0, 0, y, x] = 120.0
    model.data[0, 1, y, x] = 140.0
    model.data[0, 2, y, x] = 161.0
    model.data[0, 3, y, x] = 181.0
    model.data[0, 4, y, x] = 202.0
    model.data[0, 5, y, x] = 70.0
    model.data[0, 6, y, x] = 100.0
    model.data[0, 7, y, x] = 131.0
    model.data[0, 8, y, x] = 160.0
    model.data[0, 9, y, x] = 190.0

    out_model = detect_jumps(model, gain, rnoise, 4.0, 'half', 200, 4, True)

    # 1st CR (centered at x=2, y=3)
    assert (4 == out_model.groupdq[0, 5, 2, 2])
    assert (4 == out_model.groupdq[0, 5, 3, 1])
    assert (4 == out_model.groupdq[0, 5, 3, 2])
    assert (4 == out_model.groupdq[0, 5, 3, 3])
    assert (4 == out_model.groupdq[0, 5, 4, 2])

    # 2nd CR (centered at x=2, y=2)
    assert (4 == out_model.groupdq[0, 5, 1, 2])
    assert (4 == out_model.groupdq[0, 5, 2, 1])
    assert (4 == out_model.groupdq[0, 5, 2, 3])

    # 3rd CR (centered at x=3, y=2)
    assert (4 == out_model.groupdq[0, 5, 1, 3])
    assert (4 == out_model.groupdq[0, 5, 2, 4])

# Need test for multi-ints near zero with positive and negative slopes


@pytest.fixture
def setup_inputs():
<<<<<<< HEAD
    def _setup(ngroups=10, readnoise=10, nints=1, nrows=102, ncols=103,
               nframes=1, grouptime=1.0, gain=1, deltatime=1, subarray=False):

=======
    def _setup(ngroups=10, readnoise=10, nints=1,
               nrows=1024, ncols=1032, nframes=1, grouptime=1.0, gain=1, deltatime=1,
               gain_subarray = False, readnoise_subarray = False, subarray = False):

        # Populate data arrays for gain and readnoise ref files
        gain = np.ones(shape=(nrows, ncols), dtype=np.float64) * gain
        read_noise = np.full((nrows, ncols), readnoise, dtype=np.float64)

        # Create data array for science RampModel
        if subarray:
            data = np.zeros(shape=(nints, ngroups, 20, 20), dtype=np.float64)
        else:
            data = np.zeros(shape=(nints, ngroups, nrows, ncols), dtype=np.float64)

        # Create the science RampModel and populate meta data
        model1 = RampModel(data=data)
        model1.meta.instrument.name = 'MIRI'
        model1.meta.instrument.detector = 'MIRIMAGE'
        model1.meta.instrument.filter = 'F480M'
        model1.meta.observation.date = '2015-10-13'
        model1.meta.exposure.type = 'MIR_IMAGE'
        model1.meta.exposure.group_time = deltatime
        model1.meta.subarray.name = 'FULL'
        model1.meta.subarray.xstart = 1
        model1.meta.subarray.ystart = 1
>>>>>>> 7cde1f39
        if subarray:
            shape = (nints, ngroups, 20, 20)
        else:
<<<<<<< HEAD
            shape=(nints, ngroups, nrows, ncols)
        
        model = RampModel(shape)
        model.meta.instrument.name = 'MIRI'
        model.meta.instrument.detector = 'MIRIMAGE'
        model.meta.instrument.filter = 'F480M'
        model.meta.observation.date = '2015-10-13'
        model.meta.exposure.type = 'MIR_IMAGE'
        model.meta.exposure.group_time = deltatime
        model.meta.subarray.name = 'FULL'
        model.meta.subarray.xstart = 1
        model.meta.subarray.ystart = 1
        model.meta.subarray.xsize = shape[3]
        model.meta.subarray.ysize = shape[2]
        model.meta.exposure.frame_time = deltatime
        model.meta.exposure.ngroups = ngroups
        model.meta.exposure.group_time = deltatime
        model.meta.exposure.nframes = nframes
        model.meta.exposure.groupgap = 0
        
        gain_model = GainModel((nrows, ncols))
        gain_model.data += gain
        gain_model.meta.instrument.name = 'MIRI'
        gain_model.meta.subarray.xstart = 1
        gain_model.meta.subarray.ystart = 1
        gain_model.meta.subarray.xsize = ncols
        gain_model.meta.subarray.ysize = nrows

        read_noise_model = ReadnoiseModel((nrows, ncols))
        read_noise_model.data += readnoise
        read_noise_model.meta.instrument.name = 'MIRI'
        read_noise_model.meta.subarray.xstart = 1
        read_noise_model.meta.subarray.ystart = 1
        read_noise_model.meta.subarray.xsize = ncols
        read_noise_model.meta.subarray.ysize = nrows

        return model, read_noise_model, gain_model
=======
            model1.meta.subarray.xsize = ncols
            model1.meta.subarray.ysize = nrows
        model1.meta.exposure.frame_time = deltatime
        model1.meta.exposure.ngroups = ngroups
        model1.meta.exposure.group_time = deltatime
        model1.meta.exposure.nframes = 1
        model1.meta.exposure.groupgap = 0

        # Create gain datamodel and populate meta
        gain = GainModel(data=gain)
        gain.meta.instrument.name = 'MIRI'
        gain.meta.subarray.xstart = 1
        gain.meta.subarray.ystart = 1
        gain.meta.subarray.xsize = ncols
        gain.meta.subarray.ysize = nrows

        # Create readnoise datamodel and populate meta
        rnModel = ReadnoiseModel(data=read_noise)
        rnModel.meta.instrument.name = 'MIRI'
        rnModel.meta.subarray.xstart = 1
        rnModel.meta.subarray.ystart = 1
        rnModel.meta.subarray.xsize = ncols
        rnModel.meta.subarray.ysize = nrows

        return model1, rnModel, gain
>>>>>>> 7cde1f39

    return _setup<|MERGE_RESOLUTION|>--- conflicted
+++ resolved
@@ -13,14 +13,9 @@
     """"
     All pixel values are zero. So slope should be zero
     """
-<<<<<<< HEAD
     model, rnoise, gain = setup_inputs(ngroups=5)
     out_model = detect_jumps(model, gain, rnoise, 4.0,  1, 200, 4, True)
-=======
-    model1, rnModel, gain = setup_inputs(ngroups=5)
-    out_model = detect_jumps(model1, gain, rnModel, 4.0,  1, 200, 4, True)
->>>>>>> 7cde1f39
-    assert (0 == np.max(out_model.groupdq))
+    assert np.max(out_model.groupdq) == 0
 
 
 def test_nocrs_noflux_badgain_pixel(setup_inputs):
@@ -28,19 +23,14 @@
     all pixel values are zero. So slope should be zero, pixel with bad gain should
     have pixel dq set to 'NO_GAIN_VALUE' and 'DO_NOT_USE'
     """
-<<<<<<< HEAD
-    model, rnoise, gain = setup_inputs(ngroups=5)
-    gain.data[7, 7] = -10 #bad gain
-=======
-    model1, rnModel, gain = setup_inputs(ngroups=5, nrows=20, ncols=20)
+    model, rnoise, gain = setup_inputs(ngroups=5, nrows=20, ncols=20)
     gain.data[7, 7] = -10  # bad gain
->>>>>>> 7cde1f39
     gain.data[17, 17] = np.nan  # bad gain
     out_model = detect_jumps(model, gain, rnoise, 4.0,  1, 200, 4, True)
-    assert(np.bitwise_and(out_model.pixeldq[7, 7], dqflags.pixel['NO_GAIN_VALUE']))
-    assert (np.bitwise_and(out_model.pixeldq[7, 7], dqflags.pixel['DO_NOT_USE']))
-    assert (np.bitwise_and(out_model.pixeldq[17, 17], dqflags.pixel['NO_GAIN_VALUE']))
-    assert (np.bitwise_and(out_model.pixeldq[17, 17], dqflags.pixel['DO_NOT_USE']))
+    assert np.bitwise_and(out_model.pixeldq[7, 7], dqflags.pixel['NO_GAIN_VALUE'])
+    assert np.bitwise_and(out_model.pixeldq[7, 7], dqflags.pixel['DO_NOT_USE'])
+    assert np.bitwise_and(out_model.pixeldq[17, 17], dqflags.pixel['NO_GAIN_VALUE'])
+    assert np.bitwise_and(out_model.pixeldq[17, 17], dqflags.pixel['DO_NOT_USE'])
 
 
 def test_nocrs_noflux_subarray(setup_inputs):
@@ -48,14 +38,9 @@
     All pixel values are zero. This shows that the subarray reference files get
     extracted from the full frame versions.
     """
-<<<<<<< HEAD
     model, rnoise, gain = setup_inputs(ngroups=5, subarray=True)
     out_model = detect_jumps(model, gain, rnoise, 4.0,  1, 200, 4, True)
-=======
-    model1, rnModel, gain = setup_inputs(ngroups=5, subarray=True)
-    out_model = detect_jumps(model1, gain, rnModel, 4.0,  1, 200, 4, True)
->>>>>>> 7cde1f39
-    assert (0 == np.max(out_model.groupdq))
+    assert np.max(out_model.groupdq) == 0
 
 
 def test_onecr_10_groups_neighbors_flagged(setup_inputs):
@@ -66,14 +51,9 @@
     ingain = 200
     inreadnoise = 7.0
     ngroups = 10
-<<<<<<< HEAD
-    model, rnoise, gain = setup_inputs(ngroups=ngroups, gain=ingain,
+    model, rnoise, gain = setup_inputs(ngroups=ngroups, gain=ingain, nrows=10, ncols=10,
                                         readnoise=inreadnoise, deltatime=grouptime)
-=======
-    model1, rnModel, gain = setup_inputs(ngroups=ngroups, gain=ingain, nrows=10, ncols=10,
-                                         readnoise=inreadnoise, deltatime=grouptime)
-
->>>>>>> 7cde1f39
+
     # two segments perfect fit, second segment has twice the slope
     model.data[0, 0, 5, 5] = 15.0
     model.data[0, 1, 5, 5] = 20.0
@@ -86,11 +66,12 @@
     model.data[0, 8, 5, 5] = 170.0
     model.data[0, 9, 5, 5] = 180.0
     out_model = detect_jumps(model, gain, rnoise, 4.0,  1, 200, 4, True)
-    assert (4 == np.max(out_model.groupdq[0, 5, 5, 5]))
-    assert (4 == out_model.groupdq[0, 5, 5, 6])
-    assert (4 == out_model.groupdq[0, 5, 5, 4])
-    assert (4 == out_model.groupdq[0, 5, 6, 5])
-    assert (4 == out_model.groupdq[0, 5, 4, 5])
+
+    assert np.max(out_model.groupdq[0, 5, 5, 5]) == 4
+    assert out_model.groupdq[0, 5, 5, 6] == 4
+    assert out_model.groupdq[0, 5, 5, 4] == 4
+    assert out_model.groupdq[0, 5, 6, 5] == 4
+    assert out_model.groupdq[0, 5, 4, 5] == 4
 
 
 def test_nocr_100_groups_nframes1(setup_inputs):
@@ -99,21 +80,12 @@
     twopoint_difference. This test recreates the problem found in issue #4571.
     """
     grouptime = 3.0
-<<<<<<< HEAD
     ingain = 1
     inreadnoise = 7.0
     ngroups = 100
-    model, rnoise, gain = setup_inputs(ngroups=ngroups, gain=ingain, nframes=1,
+    model, rnoise, gain = setup_inputs(ngroups=ngroups, gain=ingain, nframes=1, nrows=10, ncols=10,
                                         readnoise=inreadnoise, deltatime=grouptime)
-=======
-    ingain = 1  # to make the noise calculation simple
-    inreadnoise = np.float64(7)
-    ngroups = 100
-    model1, rnModel, gain = setup_inputs(ngroups=ngroups, nrows=10, ncols=10,
-                                         gain=ingain, readnoise=inreadnoise,
-                                         deltatime=grouptime)
-    model1.meta.exposure.nframes = 1
->>>>>>> 7cde1f39
+
     # two segments perfect fit, second segment has twice the slope
     model.data[0, 0, 5, 5] = 14.0
     model.data[0, 1, 5, 5] = 20.0
@@ -140,13 +112,9 @@
     ingain = 200
     inreadnoise = 7.0
     ngroups = 10
-<<<<<<< HEAD
-    model, rnoise, gain = setup_inputs(ngroups=ngroups, nints=2, gain=ingain,
+    model, rnoise, gain = setup_inputs(ngroups=ngroups, nints=2, gain=ingain, nrows=20, ncols=20,
                                         readnoise=inreadnoise, deltatime=grouptime)
-=======
-    model1, rnModel, gain = setup_inputs(ngroups=ngroups, nints=2, nrows=20, ncols=20,
-                                         gain=ingain, readnoise=inreadnoise, deltatime=grouptime)
->>>>>>> 7cde1f39
+
     # two segments perfect fit, second segment has twice the slope
     model.data[0, 0, 5, 5] = 15.0
     model.data[0, 1, 5, 5] = 20.0
@@ -169,16 +137,17 @@
     model.data[1, 8, 15, 5] = 170.0
     model.data[1, 9, 15, 5] = 180.0
     out_model = detect_jumps(model, gain, rnoise, 4.0,  1, 200, 4, True)
-    assert (4 == np.max(out_model.groupdq[0, 5, 5, 5]))
-    assert (4 == out_model.groupdq[0, 5, 5, 6])
-    assert (4 == out_model.groupdq[0, 5, 5, 4])
-    assert (4 == out_model.groupdq[0, 5, 6, 5])
-    assert (4 == out_model.groupdq[0, 5, 4, 5])
-    assert (4 == out_model.groupdq[1, 7, 15, 5])
-    assert (4 == out_model.groupdq[1, 7, 15, 6])
-    assert (4 == out_model.groupdq[1, 7, 15, 4])
-    assert (4 == out_model.groupdq[1, 7, 16, 5])
-    assert (4 == out_model.groupdq[1, 7, 14, 5])
+
+    assert 4 == np.max(out_model.groupdq[0, 5, 5, 5])
+    assert 4 == out_model.groupdq[0, 5, 5, 6]
+    assert 4 == out_model.groupdq[0, 5, 5, 4]
+    assert 4 == out_model.groupdq[0, 5, 6, 5]
+    assert 4 == out_model.groupdq[0, 5, 4, 5]
+    assert 4 == out_model.groupdq[1, 7, 15, 5]
+    assert 4 == out_model.groupdq[1, 7, 15, 6]
+    assert 4 == out_model.groupdq[1, 7, 15, 4]
+    assert 4 == out_model.groupdq[1, 7, 16, 5]
+    assert 4 == out_model.groupdq[1, 7, 14, 5]
 
 
 def test_multiple_neighbor_jumps_firstlastbad(setup_inputs):
@@ -196,20 +165,12 @@
     nrows = 10
     ncols = 10
 
-<<<<<<< HEAD
     model, rnoise, gain = setup_inputs(ngroups=ngroups, nints=1, nrows=nrows,
                                         ncols=ncols, gain=ingain,
                                         readnoise=inreadnoise, deltatime=grouptime)
 
+    # Setup the desired pixel values
     model.data[0,:,1,1] = [10019.966, 10057.298, 10078.248, 10096.01,
-=======
-    model1, rnModel, gain = setup_inputs(
-        ngroups=ngroups, nints=1, nrows=nrows, ncols=ncols,
-        gain=ingain, readnoise=inreadnoise, deltatime=grouptime)
-
-    # Setup the desired pixel values
-    model1.data[0,:,1,1] = [10019.966, 10057.298, 10078.248, 10096.01,
->>>>>>> 7cde1f39
        20241.627, 20248.752, 20268.047, 20284.895, 20298.705, 20314.25]
     model.data[0,:,1,2] = [10016.457, 10053.907, 10063.568, 10076.166,
        11655.773, 11654.063, 11681.795, 11693.763, 11712.788, 11736.994]
@@ -246,15 +207,12 @@
     model.data[0,:,4,4] = [10023.877, 10035.997, 10052.321, 10077.937, 10529.645, 10541.947,
        10571.127, 10577.249, 10599.716, 10609.544]
 
-    model.groupdq[0,0,:,:] = 1  # Flag first frame as DO_NOT_USE
-    model.groupdq[0,-1,:,:] = 1  # Flag last frame as DO_NOT_USE
-
-<<<<<<< HEAD
+    # Flag first and last frame as DO_NOT_USE
+    model.groupdq[0,0,:,:] = 1
+    model.groupdq[0,-1,:,:] = 1
+
+    # run jump detection
     out_model = detect_jumps(model, gain, rnoise, rejection_threshold=200.0,
-=======
-    # run jump detection
-    out_model = detect_jumps(model1, gain, rnModel, rejection_threshold=200.0,
->>>>>>> 7cde1f39
                              max_cores=None, max_jump_to_flag_neighbors=200,
                              min_jump_to_flag_neighbors=10, flag_4_neighbors=True)
 
@@ -266,12 +224,12 @@
     assert_array_equal(out_model.groupdq[0,:,1,3], [1, 0, 0, 0, 0, 0, 0, 0, 0, 1])
     assert_array_equal(out_model.groupdq[0,:,1,4], [1, 0, 0, 0, 0, 0, 0, 0, 0, 1])
     assert_array_equal(out_model.groupdq[0,:,2,1], [1, 0, 0, 0, 4, 0, 0, 0, 0, 1])
-    assert_array_equal(out_model.groupdq[0,:,2,2], [1, 0, 0, 0, 4, 0, 0, 0, 0, 1])  # <--
+    assert_array_equal(out_model.groupdq[0,:,2,2], [1, 0, 0, 0, 4, 0, 0, 0, 0, 1])
     assert_array_equal(out_model.groupdq[0,:,2,3], [1, 0, 0, 0, 4, 0, 0, 0, 0, 1])
     assert_array_equal(out_model.groupdq[0,:,2,4], [1, 0, 0, 0, 0, 0, 0, 0, 0, 1])
     assert_array_equal(out_model.groupdq[0,:,3,1], [1, 0, 0, 0, 0, 0, 0, 0, 0, 1])
     assert_array_equal(out_model.groupdq[0,:,3,2], [1, 0, 0, 0, 4, 0, 0, 0, 0, 1])
-    assert_array_equal(out_model.groupdq[0,:,3,3], [1, 0, 0, 0, 4, 0, 0, 0, 0, 1])  # <--
+    assert_array_equal(out_model.groupdq[0,:,3,3], [1, 0, 0, 0, 4, 0, 0, 0, 0, 1])
     assert_array_equal(out_model.groupdq[0,:,3,4], [1, 0, 0, 0, 4, 0, 0, 0, 0, 1])
     assert_array_equal(out_model.groupdq[0,:,4,1], [1, 0, 0, 0, 0, 0, 0, 0, 0, 1])
     assert_array_equal(out_model.groupdq[0,:,4,2], [1, 0, 0, 0, 0, 0, 0, 0, 0, 1])
@@ -294,25 +252,25 @@
     nrows = 6
     ncols = 6
 
-    model1, rnModel, gain = setup_inputs(ngroups=ngroups, nints=1, nrows=nrows, ncols=ncols,
+    model, rnoise, gain = setup_inputs(ngroups=ngroups, nints=1, nrows=nrows, ncols=ncols,
                                          gain=ingain, readnoise=inreadnoise, deltatime=grouptime)
 
     # Setup the needed input pixel and DQ values
-    model1.data[0,:,1,1] = [639854.75, 4872.451, -17861.791, 14022.15, 22320.176,
+    model.data[0,:,1,1] = [639854.75, 4872.451, -17861.791, 14022.15, 22320.176,
                             1116.3828, 1936.9746]
-    model1.groupdq[0,:,1,1] = [0, 0, 0, 0, 0, 2, 2]
-    model1.data[0,:,2,2] = [8.25666812e+05, -1.10471914e+05, 1.95755371e+02,  1.83118457e+03,
+    model.groupdq[0,:,1,1] = [0, 0, 0, 0, 0, 2, 2]
+    model.data[0,:,2,2] = [8.25666812e+05, -1.10471914e+05, 1.95755371e+02,  1.83118457e+03,
                             1.72250879e+03,  1.81733496e+03, 1.65188281e+03]
-    model1.groupdq[0,:,2,2] = [0, 0, 2, 2, 2, 2, 2]
-    model1.data[0,:,3,3] = [1228767., 46392.234, -3245.6553, 7762.413,
+    model.groupdq[0,:,2,2] = [0, 0, 2, 2, 2, 2, 2]
+    model.data[0,:,3,3] = [1228767., 46392.234, -3245.6553, 7762.413,
                             37190.76, 266611.62,  5072.4434]
-    model1.groupdq[0,:,3,3] = [0, 0, 0, 0, 0, 0, 2]
-    model1.data[0,:,4,4] = [7.5306038e+05, 1.8269953e+04, 1.8352356e+02, 2.1245061e+03,
+    model.groupdq[0,:,3,3] = [0, 0, 0, 0, 0, 0, 2]
+    model.data[0,:,4,4] = [7.5306038e+05, 1.8269953e+04, 1.8352356e+02, 2.1245061e+03,
                             2.0628525e+03, 2.1039399e+03, 2.0069873e+03]
-    model1.groupdq[0,:,4,4] = [0, 0, 2, 2, 2, 2, 2]
+    model.groupdq[0,:,4,4] = [0, 0, 2, 2, 2, 2, 2]
 
     # run jump detection
-    out_model = detect_jumps(model1, gain, rnModel, rejection_threshold=200.0,
+    out_model = detect_jumps(model, gain, rnoise, rejection_threshold=200.0,
                              max_cores=None, max_jump_to_flag_neighbors=200,
                              min_jump_to_flag_neighbors=10, flag_4_neighbors=True)
 
@@ -334,24 +292,16 @@
     inreadnoise = 7.0
     ngroups = 10
 
-<<<<<<< HEAD
     model, rnoise, gain = setup_inputs(ngroups=ngroups, nints=2, gain=ingain,
                                         readnoise=inreadnoise, deltatime=grouptime)
     nrows = model.data.shape[3]
-=======
-    model1, rnModel, gain = setup_inputs(ngroups=ngroups, nints=2,
-                                         gain=ingain, readnoise=inreadnoise,
-                                         deltatime=grouptime)
-    nrows = model1.data.shape[3]
->>>>>>> 7cde1f39
     num_cores = multiprocessing.cpu_count()
     max_cores = 'half'
     numslices = num_cores // 2
     if numslices > 1:
         yincrement = int(nrows / numslices)
         # two segments perfect fit, second segment has twice the slope
-<<<<<<< HEAD
-        #add a CR on the last row of the first slice
+        # add a CR on the last row of the first slice
         model.data[0, 0, yincrement-1, 5] = 15.0
         model.data[0, 1, yincrement-1, 5] = 20.0
         model.data[0, 2, yincrement-1, 5] = 25.0
@@ -374,46 +324,19 @@
         model.data[1, 8, yincrement, 25] = 170.0
         model.data[1, 9, yincrement, 25] = 180.0
         out_model = detect_jumps(model, gain, rnoise, 4.0,  max_cores, 200, 4, True)
-        #check that the neighbors of the CR on the last row were flagged
-=======
-        # add a CR on the last row of the first slice
-        model1.data[0, 0, yincrement-1, 5] = 15.0
-        model1.data[0, 1, yincrement-1, 5] = 20.0
-        model1.data[0, 2, yincrement-1, 5] = 25.0
-        model1.data[0, 3, yincrement-1, 5] = 30.0
-        model1.data[0, 4, yincrement-1, 5] = 35.0
-        model1.data[0, 5, yincrement-1, 5] = 140.0
-        model1.data[0, 6, yincrement-1, 5] = 150.0
-        model1.data[0, 7, yincrement-1, 5] = 160.0
-        model1.data[0, 8, yincrement-1, 5] = 170.0
-        model1.data[0, 9, yincrement-1, 5] = 180.0
-        # add a CR on the first row of the second slice
-        model1.data[1, 0, yincrement, 25] = 15.0
-        model1.data[1, 1, yincrement, 25] = 20.0
-        model1.data[1, 2, yincrement, 25] = 25.0
-        model1.data[1, 3, yincrement, 25] = 30.0
-        model1.data[1, 4, yincrement, 25] = 35.0
-        model1.data[1, 5, yincrement, 25] = 40.0
-        model1.data[1, 6, yincrement, 25] = 50.0
-        model1.data[1, 7, yincrement, 25] = 160.0
-        model1.data[1, 8, yincrement, 25] = 170.0
-        model1.data[1, 9, yincrement, 25] = 180.0
-
-        out_model = detect_jumps(model1, gain, rnModel, 4.0,  max_cores, 200, 4, True)
-
+    
         # check that the neighbors of the CR on the last row were flagged
->>>>>>> 7cde1f39
-        assert (4 == out_model.groupdq[0, 5, yincrement-1, 5])
-        assert (4 == out_model.groupdq[0, 5, yincrement-1, 6])
-        assert (4 == out_model.groupdq[0, 5, yincrement-1, 4])
-        assert (4 == out_model.groupdq[0, 5, yincrement, 5])
-        assert (4 == out_model.groupdq[0, 5, yincrement-2, 5])
+        assert 4 == out_model.groupdq[0, 5, yincrement-1, 5]
+        assert 4 == out_model.groupdq[0, 5, yincrement-1, 6]
+        assert 4 == out_model.groupdq[0, 5, yincrement-1, 4]
+        assert 4 == out_model.groupdq[0, 5, yincrement, 5]
+        assert 4 == out_model.groupdq[0, 5, yincrement-2, 5]
         # check that the neighbors of the CR on the first row were flagged
-        assert (4 == out_model.groupdq[1, 7, yincrement, 25])
-        assert (4 == out_model.groupdq[1, 7, yincrement, 26])
-        assert (4 == out_model.groupdq[1, 7, yincrement, 24])
-        assert (4 == out_model.groupdq[1, 7, yincrement+1, 25])
-        assert (4 == out_model.groupdq[1, 7, yincrement-1, 25])
+        assert 4 == out_model.groupdq[1, 7, yincrement, 25]
+        assert 4 == out_model.groupdq[1, 7, yincrement, 26]
+        assert 4 == out_model.groupdq[1, 7, yincrement, 24]
+        assert 4 == out_model.groupdq[1, 7, yincrement+1, 25]
+        assert 4 == out_model.groupdq[1, 7, yincrement-1, 25]
 
 
 def test_twoints_onecr_10_groups_neighbors_flagged_multi(setup_inputs):
@@ -426,13 +349,10 @@
     ingain = 200
     inreadnoise = 7.0
     ngroups = 10
-<<<<<<< HEAD
     model, rnoise, gain = setup_inputs(ngroups=ngroups, nints=2, gain=ingain,
-                                        readnoise=inreadnoise, deltatime=grouptime)
-=======
-    model1, rnModel, gain = setup_inputs(ngroups=ngroups, nints=2, nrows=40, ncols=10,
-                                         gain=ingain, readnoise=inreadnoise, deltatime=grouptime)
->>>>>>> 7cde1f39
+                                       nrows=40, ncols=10,
+                                       readnoise=inreadnoise, deltatime=grouptime)
+
     # two segments perfect fit, second segment has twice the slope
     model.data[0, 0, 5, 5] = 15.0
     model.data[0, 1, 5, 5] = 20.0
@@ -455,16 +375,17 @@
     model.data[1, 8, 15, 5] = 170.0
     model.data[1, 9, 15, 5] = 180.0
     out_model = detect_jumps(model, gain, rnoise, 4.0,  'half', 200, 4, True)
-    assert (4 == np.max(out_model.groupdq[0, 5, 5, 5]))
-    assert (4 == out_model.groupdq[0, 5, 5, 6])
-    assert (4 == out_model.groupdq[0, 5, 5, 4])
-    assert (4 == out_model.groupdq[0, 5, 6, 5])
-    assert (4 == out_model.groupdq[0, 5, 4, 5])
-    assert (4 == out_model.groupdq[1, 7, 15, 5])
-    assert (4 == out_model.groupdq[1, 7, 15, 6])
-    assert (4 == out_model.groupdq[1, 7, 15, 4])
-    assert (4 == out_model.groupdq[1, 7, 16, 5])
-    assert (4 == out_model.groupdq[1, 7, 14, 5])
+
+    assert 4 == np.max(out_model.groupdq[0, 5, 5, 5])
+    assert 4 == out_model.groupdq[0, 5, 5, 6]
+    assert 4 == out_model.groupdq[0, 5, 5, 4]
+    assert 4 == out_model.groupdq[0, 5, 6, 5]
+    assert 4 == out_model.groupdq[0, 5, 4, 5]
+    assert 4 == out_model.groupdq[1, 7, 15, 5]
+    assert 4 == out_model.groupdq[1, 7, 15, 6]
+    assert 4 == out_model.groupdq[1, 7, 15, 4]
+    assert 4 == out_model.groupdq[1, 7, 16, 5]
+    assert 4 == out_model.groupdq[1, 7, 14, 5]
 
 
 @pytest.mark.skip(reason="Test is only used to test performance issue. No need to run every time.")
@@ -477,13 +398,9 @@
     ingain = 200
     inreadnoise = 7.0
     ngroups = 10
-<<<<<<< HEAD
     model, rnoise, gain = setup_inputs(ngroups=ngroups, gain=ingain,
                                         readnoise=inreadnoise, deltatime=grouptime)
-=======
-    model1, rnModel, gain = setup_inputs(ngroups=ngroups,
-                                         gain=ingain, readnoise=inreadnoise, deltatime=grouptime)
->>>>>>> 7cde1f39
+
     # two segments perfect fit, second segment has twice the slope
     model.data[0, 0, :, :] = 15.0
     model.data[0, 1, :, :] = 20.0
@@ -496,11 +413,12 @@
     model.data[0, 8, :, :] = 170.0
     model.data[0, 9, :, :] = 180.0
     out_model = detect_jumps(model, gain, rnoise, 4.0,  'half', 200, 4, True)
-    assert (4 == np.max(out_model.groupdq[0, 5, 5, 5]))
-    assert (4 == out_model.groupdq[0, 5, 5, 6])
-    assert (4 == out_model.groupdq[0, 5, 5, 4])
-    assert (4 == out_model.groupdq[0, 5, 6, 5])
-    assert (4 == out_model.groupdq[0, 5, 4, 5])
+
+    assert 4 == np.max(out_model.groupdq[0, 5, 5, 5])
+    assert 4 == out_model.groupdq[0, 5, 5, 6]
+    assert 4 == out_model.groupdq[0, 5, 5, 4]
+    assert 4 == out_model.groupdq[0, 5, 6, 5]
+    assert 4 == out_model.groupdq[0, 5, 4, 5]
 
 
 def test_crs_on_edge_with_neighbor_flagging(setup_inputs):
@@ -512,14 +430,10 @@
     ingain = 200
     inreadnoise = 7.0
     ngroups = 10
-<<<<<<< HEAD
-    model, rnoise, gain = setup_inputs(ngroups=ngroups, gain=ingain,
-                                        readnoise=inreadnoise, deltatime=grouptime)
-=======
-    model1, rnModel, gain = setup_inputs(ngroups=ngroups, nrows=20, ncols=20,
-                                         gain=ingain, readnoise=inreadnoise,
-                                         deltatime=grouptime)
->>>>>>> 7cde1f39
+    model, rnoise, gain = setup_inputs(ngroups=ngroups, nrows=20, ncols=20,
+                                       gain=ingain, readnoise=inreadnoise,
+                                       deltatime=grouptime)
+
     # two segments perfect fit, second segment has twice the slope
     # CR on 1st row
     model.data[0, 0, 0, 15] = 15.0
@@ -533,7 +447,6 @@
     model.data[0, 8, 0, 15] = 170.0
     model.data[0, 9, 0, 15] = 180.0
     # CR on last row
-<<<<<<< HEAD
     model.data[0, 0, -1, 5] = 15.0
     model.data[0, 1, -1, 5] = 20.0
     model.data[0, 2, -1, 5] = 25.0
@@ -544,18 +457,6 @@
     model.data[0, 7, -1, 5] = 160.0
     model.data[0, 8, -1, 5] = 170.0
     model.data[0, 9, -1, 5] = 180.0
-=======
-    model1.data[0, 0, 19, 5] = 15.0
-    model1.data[0, 1, 19, 5] = 20.0
-    model1.data[0, 2, 19, 5] = 25.0
-    model1.data[0, 3, 19, 5] = 30.0
-    model1.data[0, 4, 19, 5] = 35.0
-    model1.data[0, 5, 19, 5] = 140.0
-    model1.data[0, 6, 19, 5] = 150.0
-    model1.data[0, 7, 19, 5] = 160.0
-    model1.data[0, 8, 19, 5] = 170.0
-    model1.data[0, 9, 19, 5] = 180.0
->>>>>>> 7cde1f39
     # CR on 1st column
     model.data[0, 0, 5, 0] = 15.0
     model.data[0, 1, 5, 0] = 20.0
@@ -568,7 +469,6 @@
     model.data[0, 8, 5, 0] = 170.0
     model.data[0, 9, 5, 0] = 180.0
     # CR on last column
-<<<<<<< HEAD
     model.data[0, 0, 15, -1] = 15.0
     model.data[0, 1, 15, -1] = 20.0
     model.data[0, 2, 15, -1] = 25.0
@@ -579,58 +479,31 @@
     model.data[0, 7, 15, -1] = 160.0
     model.data[0, 8, 15, -1] = 170.0
     model.data[0, 9, 15, -1] = 180.0
+
     out_model = detect_jumps(model, gain, rnoise, 4.0,  1, 200, 10, True)
-=======
-    model1.data[0, 0, 15, 19] = 15.0
-    model1.data[0, 1, 15, 19] = 20.0
-    model1.data[0, 2, 15, 19] = 25.0
-    model1.data[0, 3, 15, 19] = 30.0
-    model1.data[0, 4, 15, 19] = 35.0
-    model1.data[0, 5, 15, 19] = 140.0
-    model1.data[0, 6, 15, 19] = 150.0
-    model1.data[0, 7, 15, 19] = 160.0
-    model1.data[0, 8, 15, 19] = 170.0
-    model1.data[0, 9, 15, 19] = 180.0
-
-    out_model = detect_jumps(model1, gain, rnModel, 4.0,  1, 200, 10, True)
-
->>>>>>> 7cde1f39
+
     # flag CR and three neighbors of first row CR
-    assert (4 == out_model.groupdq[0, 5, 0, 15])
-    assert (4 == out_model.groupdq[0, 5, 1, 15])
-    assert (4 == out_model.groupdq[0, 5, 0, 14])
-    assert (4 == out_model.groupdq[0, 5, 0, 16])
-    assert (out_model.groupdq[0, 5, -1, 15] == 0) # The one not to flag
+    assert 4 == out_model.groupdq[0, 5, 0, 15]
+    assert 4 == out_model.groupdq[0, 5, 1, 15]
+    assert 4 == out_model.groupdq[0, 5, 0, 14]
+    assert 4 == out_model.groupdq[0, 5, 0, 16]
+    assert out_model.groupdq[0, 5, -1, 15] == 0  # The one not to flag
     # flag CR and three neighbors of last row CR
-<<<<<<< HEAD
-    assert (4 == out_model.groupdq[0, 5, -1, 5])
-    assert (4 == out_model.groupdq[0, 5, -2, 5])
-    assert (4 == out_model.groupdq[0, 5, -1, 4])
-    assert (4 == out_model.groupdq[0, 5, -1, 6])
-=======
-    assert (4 == out_model.groupdq[0, 5, 19, 5])
-    assert (4 == out_model.groupdq[0, 5, 18, 5])
-    assert (4 == out_model.groupdq[0, 5, 19, 4])
-    assert (4 == out_model.groupdq[0, 5, 19, 6])
->>>>>>> 7cde1f39
+    assert 4 == out_model.groupdq[0, 5, -1, 5]
+    assert 4 == out_model.groupdq[0, 5, -2, 5]
+    assert 4 == out_model.groupdq[0, 5, -1, 4]
+    assert 4 == out_model.groupdq[0, 5, -1, 6]
     # flag CR and three neighbors of first column CR
-    assert (4 == out_model.groupdq[0, 5, 5, 0])
-    assert (4 == out_model.groupdq[0, 5, 6, 0])
-    assert (4 == out_model.groupdq[0, 5, 4, 0])
-    assert (4 == out_model.groupdq[0, 5, 5, 1])
-    assert (out_model.groupdq[0, 5, 5, -1] == 0)# The one not to flag
+    assert 4 == out_model.groupdq[0, 5, 5, 0]
+    assert 4 == out_model.groupdq[0, 5, 6, 0]
+    assert 4 == out_model.groupdq[0, 5, 4, 0]
+    assert 4 == out_model.groupdq[0, 5, 5, 1]
+    assert out_model.groupdq[0, 5, 5, -1] == 0  # The one not to flag
     # flag CR and three neighbors of last column CR
-<<<<<<< HEAD
-    assert (4 == out_model.groupdq[0, 5, 15, -1])
-    assert (4 == out_model.groupdq[0, 5, 15, -2])
-    assert (4 == out_model.groupdq[0, 5, 16, -1])
-    assert (4 == out_model.groupdq[0, 5, 14, -1])
-=======
-    assert (4 == out_model.groupdq[0, 5, 15, 19])
-    assert (4 == out_model.groupdq[0, 5, 15, 18])
-    assert (4 == out_model.groupdq[0, 5, 16, 19])
-    assert (4 == out_model.groupdq[0, 5, 14, 19])
->>>>>>> 7cde1f39
+    assert 4 == out_model.groupdq[0, 5, 15, -1]
+    assert 4 == out_model.groupdq[0, 5, 15, -2]
+    assert 4 == out_model.groupdq[0, 5, 16, -1]
+    assert 4 == out_model.groupdq[0, 5, 14, -1]
 
 
 def test_onecr_10_groups(setup_inputs):
@@ -641,9 +514,8 @@
     ingain = 200
     inreadnoise = 7.0
     ngroups = 10
-<<<<<<< HEAD
-    model, rnoise, gain = setup_inputs(ngroups=ngroups, gain=ingain,
-                                        readnoise=inreadnoise, deltatime=grouptime)
+    model, rnoise, gain = setup_inputs(ngroups=ngroups, gain=ingain, nrows=20, ncols=20,
+                                       readnoise=inreadnoise, deltatime=grouptime)
     # two segments perfect fit, second segment has twice the slope
     model.data[0, 0, 5, 5] = 15.0
     model.data[0, 1, 5, 5] = 20.0
@@ -656,29 +528,12 @@
     model.data[0, 8, 5, 5] = 170.0
     model.data[0, 9, 5, 5] = 180.0
     out_model = detect_jumps(model, gain, rnoise, 4.0,  1, 200, 10, False)
-=======
-    model1, rnModel, gain = setup_inputs(ngroups=ngroups, nrows=20, ncols=20,
-                                         gain=ingain, readnoise=inreadnoise, deltatime=grouptime)
-    # two segments perfect fit, second segment has twice the slope
-    model1.data[0, 0, 5, 5] = 15.0
-    model1.data[0, 1, 5, 5] = 20.0
-    model1.data[0, 2, 5, 5] = 25.0
-    model1.data[0, 3, 5, 5] = 30.0
-    model1.data[0, 4, 5, 5] = 35.0
-    model1.data[0, 5, 5, 5] = 140.0
-    model1.data[0, 6, 5, 5] = 150.0
-    model1.data[0, 7, 5, 5] = 160.0
-    model1.data[0, 8, 5, 5] = 170.0
-    model1.data[0, 9, 5, 5] = 180.0
-
-    out_model = detect_jumps(model1, gain, rnModel, 4.0,  1, 200, 10, False)
-
->>>>>>> 7cde1f39
-    assert (out_model.groupdq[0, 5, 5, 5] == 4)
-    assert (out_model.groupdq[0, 5, 4, 5] == 0)
-    assert (out_model.groupdq[0, 5, 6, 5] == 0)
-    assert (out_model.groupdq[0, 5, 5, 6] == 0)
-    assert (out_model.groupdq[0, 5, 5, 4] == 0)
+
+    assert out_model.groupdq[0, 5, 5, 5] == 4
+    assert out_model.groupdq[0, 5, 4, 5] == 0
+    assert out_model.groupdq[0, 5, 6, 5] == 0
+    assert out_model.groupdq[0, 5, 5, 6] == 0
+    assert out_model.groupdq[0, 5, 5, 4] == 0
 
 
 def test_onecr_10_groups_fullarray(setup_inputs):
@@ -690,10 +545,9 @@
     ingain = 5
     inreadnoise = 7.0
     ngroups = 10
-<<<<<<< HEAD
-    model, rnoise, gain = setup_inputs(ngroups=ngroups, gain=ingain,
-                                        readnoise=inreadnoise, deltatime=grouptime)
-    #
+    model, rnoise, gain = setup_inputs(ngroups=ngroups, gain=ingain, nrows=20, ncols=20,
+                                       readnoise=inreadnoise, deltatime=grouptime)
+
     model.data[0, 0, 5, :] = 15.0
     model.data[0, 1, 5, :] = 20.0
     model.data[0, 2, 5, :] = 25.0
@@ -713,36 +567,10 @@
     model.data[0, 8, 5, 10] = 410
     model.data[0, 9, 5, 10] = 420
     out_model = detect_jumps(model, gain, rnoise, 4.0,  1, 200, 10, False)
-    assert (np.all(out_model.groupdq[0, 5, 5, 0:10] == 4)) # The jump is in group 5 for columns 0-9
-=======
-    model1, rnModel, gain = setup_inputs(ngroups=ngroups, gain=ingain, nrows=20, ncols=20,
-                                         readnoise=inreadnoise, deltatime=grouptime)
-
-    model1.data[0, 0, 5, :] = 15.0
-    model1.data[0, 1, 5, :] = 20.0
-    model1.data[0, 2, 5, :] = 25.0
-    model1.data[0, 3, 5, :] = 30.0
-    model1.data[0, 4, 5, :] = 35.0
-    model1.data[0, 5, 5, :] = 140.0
-    model1.data[0, 6, 5, :] = 150.0
-    model1.data[0, 7, 5, :] = 160.0
-    model1.data[0, 8, 5, :] = 170.0
-    model1.data[0, 9, 5, :] = 180.0
-    # move the CR to group 7 for row 10 and make difference be 300
-    model1.data[0, 3, 5, 10] = 100
-    model1.data[0, 4, 5, 10] = 130
-    model1.data[0, 5, 5, 10] = 160
-    model1.data[0, 6, 5, 10] = 190
-    model1.data[0, 7, 5, 10] = 400
-    model1.data[0, 8, 5, 10] = 410
-    model1.data[0, 9, 5, 10] = 420
-
-    out_model = detect_jumps(model1, gain, rnModel, 4.0,  1, 200, 10, False)
-
-    assert (np.all(out_model.groupdq[0, 5, 5, 0:10] == 4))  # The jump is in group 5 for columns 0-9
->>>>>>> 7cde1f39
-    assert (out_model.groupdq[0, 7, 5, 10] == 4)  # The jump is in group 7 for column 10
-    assert (np.all(out_model.groupdq[0, 5, 5, 11:] == 4))  # The jump is in group 5 for columns 11+
+
+    assert np.all(out_model.groupdq[0, 5, 5, 0:10] == 4)  # The jump is in group 5 for columns 0-9
+    assert out_model.groupdq[0, 7, 5, 10] == 4  # The jump is in group 7 for column 10
+    assert np.all(out_model.groupdq[0, 5, 5, 11:] == 4)  # The jump is in group 5 for columns 11+
 
 
 def test_onecr_50_groups(setup_inputs):
@@ -754,9 +582,8 @@
     ingain = 5
     inreadnoise = 7.0
     ngroups = 50
-<<<<<<< HEAD
-    model, rnoise, gain = setup_inputs(ngroups=ngroups, gain=ingain,
-                                        readnoise=inreadnoise, deltatime=grouptime)
+    model, rnoise, gain = setup_inputs(ngroups=ngroups, gain=ingain, nrows=10, ncols=10,
+                                       readnoise=inreadnoise, deltatime=grouptime)
 
     model.data[0, 0, 5, 5] = 15.0
     model.data[0, 1, 5, 5] = 20.0
@@ -771,32 +598,10 @@
     model.data[0, 10:30, 5, 5] = np.arange(190, 290, 5)
     model.data[0, 30:50, 5, 5] = np.arange(500, 600, 5)
     out_model = detect_jumps(model, gain, rnoise, 4.0,  1, 200, 10, False)
-    assert (out_model.groupdq[0, 5, 5, 5] == 4) # CR in group 5
-    assert (out_model.groupdq[0, 30, 5, 5] == 4) # CR in group 30
-    assert (np.all(out_model.groupdq[0, 6:30, 5, 5] == 0)) # groups in between are not flagged
-=======
-    model1, rnModel, gain = setup_inputs(ngroups=ngroups, nrows=10, ncols=10,
-                                         gain=ingain, readnoise=inreadnoise, deltatime=grouptime)
-
-    model1.data[0, 0, 5, 5] = 15.0
-    model1.data[0, 1, 5, 5] = 20.0
-    model1.data[0, 2, 5, 5] = 25.0
-    model1.data[0, 3, 5, 5] = 30.0
-    model1.data[0, 4, 5, 5] = 35.0
-    model1.data[0, 5, 5, 5] = 140.0
-    model1.data[0, 6, 5, 5] = 150.0
-    model1.data[0, 7, 5, 5] = 160.0
-    model1.data[0, 8, 5, 5] = 170.0
-    model1.data[0, 9, 5, 5] = 180.0
-    model1.data[0, 10:30, 5, 5] = np.arange(190, 290, 5)
-    model1.data[0, 30:50, 5, 5] = np.arange(500, 600, 5)
-
-    out_model = detect_jumps(model1, gain, rnModel, 4.0,  1, 200, 10, False)
-
-    assert (out_model.groupdq[0, 5, 5, 5] == 4)  # CR in group 5
-    assert (out_model.groupdq[0, 30, 5, 5] == 4)  # CR in group 30
-    assert (np.all(out_model.groupdq[0, 6:30, 5, 5] == 0))  # groups in between are not flagged
->>>>>>> 7cde1f39
+
+    assert out_model.groupdq[0, 5, 5, 5] == 4 # CR in group 5
+    assert out_model.groupdq[0, 30, 5, 5] == 4 # CR in group 30
+    assert np.all(out_model.groupdq[0, 6:30, 5, 5] == 0) # groups in between are not flagged
 
 
 def test_single_CR_neighbor_flag(setup_inputs):
@@ -810,15 +615,9 @@
     inreadnoise = 7.0
     ngroups = 10
 
-<<<<<<< HEAD
     model, rnoise, gain = setup_inputs(ngroups=ngroups, nrows=5, ncols=6,
                                         gain=ingain, readnoise=inreadnoise,
                                         deltatime=grouptime)
-=======
-    model1, rnModel, gain = setup_inputs(ngroups=ngroups, nrows=5, ncols=6,
-                                         gain=ingain, readnoise=inreadnoise,
-                                         deltatime=grouptime)
->>>>>>> 7cde1f39
 
     # two segments perfect fit, second segment has twice the slope
     model.data[0, 0, 3, 3] = 15.0
@@ -835,20 +634,20 @@
     # Flag neighbors
     out_model = detect_jumps(model, gain, rnoise, 4.0,  1, 200, 4, True)
 
-    assert (4 == np.max(out_model.groupdq[0, 5, 3, 3]))
-    assert (4 == out_model.groupdq[0, 5, 3, 4])
-    assert (4 == out_model.groupdq[0, 5, 3, 2])
-    assert (4 == out_model.groupdq[0, 5, 2, 3])
-    assert (4 == out_model.groupdq[0, 5, 4, 3])
+    assert 4 == np.max(out_model.groupdq[0, 5, 3, 3])
+    assert 4 == out_model.groupdq[0, 5, 3, 4]
+    assert 4 == out_model.groupdq[0, 5, 3, 2]
+    assert 4 == out_model.groupdq[0, 5, 2, 3]
+    assert 4 == out_model.groupdq[0, 5, 4, 3]
 
     # Do not flag neighbors
     out_model = detect_jumps(model, gain, rnoise, 4.0,  1, 200, 4, False)
 
-    assert (4 == np.max(out_model.groupdq[0, 5, 3, 3]))
-    assert (0 == out_model.groupdq[0, 5, 3, 4])
-    assert (0 == out_model.groupdq[0, 5, 3, 2])
-    assert (0 == out_model.groupdq[0, 5, 2, 3])
-    assert (0 == out_model.groupdq[0, 5, 4, 3])
+    assert 4 == np.max(out_model.groupdq[0, 5, 3, 3])
+    assert 0 == out_model.groupdq[0, 5, 3, 4]
+    assert 0 == out_model.groupdq[0, 5, 3, 2]
+    assert 0 == out_model.groupdq[0, 5, 2, 3]
+    assert 0 == out_model.groupdq[0, 5, 4, 3]
 
 
 def test_proc(setup_inputs):
@@ -862,10 +661,9 @@
     inreadnoise = 7.0
     ngroups = 10
 
-<<<<<<< HEAD
     model, rnoise, gain = setup_inputs(ngroups=ngroups, nrows=25, ncols=6,
-                                        nints=2, gain=ingain,
-                                        readnoise=inreadnoise, deltatime=grouptime)
+                                       nints=2, gain=ingain,
+                                       readnoise=inreadnoise, deltatime=grouptime)
 
     model.data[0, 0, 2, 3] = 15.0
     model.data[0, 1, 2, 3] = 21.0
@@ -880,36 +678,13 @@
 
     out_model_a = detect_jumps(model, gain, rnoise, 4.0, None, 200, 4, True)
     out_model_b = detect_jumps(model, gain, rnoise, 4.0, 'half', 200, 4, True)
-=======
-    model1, rnModel, gain = setup_inputs(ngroups=ngroups, nrows=25, ncols=6,
-                                         nints=2, gain=ingain, readnoise=inreadnoise,
-                                         deltatime=grouptime)
-
-    model1.data[0, 0, 2, 3] = 15.0
-    model1.data[0, 1, 2, 3] = 21.0
-    model1.data[0, 2, 2, 3] = 25.0
-    model1.data[0, 3, 2, 3] = 30.2
-    model1.data[0, 4, 2, 3] = 35.0
-    model1.data[0, 5, 2, 3] = 140.0
-    model1.data[0, 6, 2, 3] = 151.0
-    model1.data[0, 7, 2, 3] = 160.0
-    model1.data[0, 8, 2, 3] = 170.0
-    model1.data[0, 9, 2, 3] = 180.0
-
-    out_model_a = detect_jumps( model1, gain, rnModel, 4.0, None, 200, 4, True )
-    out_model_b = detect_jumps( model1, gain, rnModel, 4.0, 'half', 200, 4, True )
->>>>>>> 7cde1f39
-    assert( out_model_a.groupdq == out_model_b.groupdq ).all()
+    assert_array_equal(out_model_a.groupdq, out_model_b.groupdq)
 
     out_model_c = detect_jumps(model, gain, rnoise, 4.0, 'all', 200, 4, True)
-    assert( out_model_a.groupdq == out_model_c.groupdq ).all()
-
-
-<<<<<<< HEAD
+    assert_array_equal(out_model_a.groupdq, out_model_c.groupdq)
+
+
 def test_adjacent_CRs(setup_inputs):
-=======
-def test_adjacent_CRs(setup_inputs ):
->>>>>>> 7cde1f39
     """
     Three CRs in a 10 group exposure; the CRs have overlapping neighboring
     pixels. This test makes sure that the correct pixels are flagged.
@@ -918,14 +693,9 @@
     ingain = 5
     inreadnoise = 7.0
     ngroups = 10
-<<<<<<< HEAD
     model, rnoise, gain = setup_inputs(ngroups=ngroups, nrows=15, ncols=6,
                                         gain=ingain, readnoise=inreadnoise,
                                         deltatime=grouptime)
-=======
-    model1, rnModel, gain = setup_inputs(ngroups=ngroups, nrows=15, ncols=6, gain=ingain,
-                                         readnoise=inreadnoise, deltatime=grouptime)
->>>>>>> 7cde1f39
 
     # Populate arrays for 1st CR, centered at (x=2, y=3)
     x=2; y=3
@@ -969,61 +739,32 @@
     out_model = detect_jumps(model, gain, rnoise, 4.0, 'half', 200, 4, True)
 
     # 1st CR (centered at x=2, y=3)
-    assert (4 == out_model.groupdq[0, 5, 2, 2])
-    assert (4 == out_model.groupdq[0, 5, 3, 1])
-    assert (4 == out_model.groupdq[0, 5, 3, 2])
-    assert (4 == out_model.groupdq[0, 5, 3, 3])
-    assert (4 == out_model.groupdq[0, 5, 4, 2])
+    assert 4 == out_model.groupdq[0, 5, 2, 2]
+    assert 4 == out_model.groupdq[0, 5, 3, 1]
+    assert 4 == out_model.groupdq[0, 5, 3, 2]
+    assert 4 == out_model.groupdq[0, 5, 3, 3]
+    assert 4 == out_model.groupdq[0, 5, 4, 2]
 
     # 2nd CR (centered at x=2, y=2)
-    assert (4 == out_model.groupdq[0, 5, 1, 2])
-    assert (4 == out_model.groupdq[0, 5, 2, 1])
-    assert (4 == out_model.groupdq[0, 5, 2, 3])
+    assert 4 == out_model.groupdq[0, 5, 1, 2]
+    assert 4 == out_model.groupdq[0, 5, 2, 1]
+    assert 4 == out_model.groupdq[0, 5, 2, 3]
 
     # 3rd CR (centered at x=3, y=2)
-    assert (4 == out_model.groupdq[0, 5, 1, 3])
-    assert (4 == out_model.groupdq[0, 5, 2, 4])
+    assert 4 == out_model.groupdq[0, 5, 1, 3]
+    assert 4 == out_model.groupdq[0, 5, 2, 4]
 
 # Need test for multi-ints near zero with positive and negative slopes
 
 
 @pytest.fixture
 def setup_inputs():
-<<<<<<< HEAD
     def _setup(ngroups=10, readnoise=10, nints=1, nrows=102, ncols=103,
                nframes=1, grouptime=1.0, gain=1, deltatime=1, subarray=False):
 
-=======
-    def _setup(ngroups=10, readnoise=10, nints=1,
-               nrows=1024, ncols=1032, nframes=1, grouptime=1.0, gain=1, deltatime=1,
-               gain_subarray = False, readnoise_subarray = False, subarray = False):
-
-        # Populate data arrays for gain and readnoise ref files
-        gain = np.ones(shape=(nrows, ncols), dtype=np.float64) * gain
-        read_noise = np.full((nrows, ncols), readnoise, dtype=np.float64)
-
-        # Create data array for science RampModel
-        if subarray:
-            data = np.zeros(shape=(nints, ngroups, 20, 20), dtype=np.float64)
-        else:
-            data = np.zeros(shape=(nints, ngroups, nrows, ncols), dtype=np.float64)
-
-        # Create the science RampModel and populate meta data
-        model1 = RampModel(data=data)
-        model1.meta.instrument.name = 'MIRI'
-        model1.meta.instrument.detector = 'MIRIMAGE'
-        model1.meta.instrument.filter = 'F480M'
-        model1.meta.observation.date = '2015-10-13'
-        model1.meta.exposure.type = 'MIR_IMAGE'
-        model1.meta.exposure.group_time = deltatime
-        model1.meta.subarray.name = 'FULL'
-        model1.meta.subarray.xstart = 1
-        model1.meta.subarray.ystart = 1
->>>>>>> 7cde1f39
         if subarray:
             shape = (nints, ngroups, 20, 20)
         else:
-<<<<<<< HEAD
             shape=(nints, ngroups, nrows, ncols)
         
         model = RampModel(shape)
@@ -1061,32 +802,5 @@
         read_noise_model.meta.subarray.ysize = nrows
 
         return model, read_noise_model, gain_model
-=======
-            model1.meta.subarray.xsize = ncols
-            model1.meta.subarray.ysize = nrows
-        model1.meta.exposure.frame_time = deltatime
-        model1.meta.exposure.ngroups = ngroups
-        model1.meta.exposure.group_time = deltatime
-        model1.meta.exposure.nframes = 1
-        model1.meta.exposure.groupgap = 0
-
-        # Create gain datamodel and populate meta
-        gain = GainModel(data=gain)
-        gain.meta.instrument.name = 'MIRI'
-        gain.meta.subarray.xstart = 1
-        gain.meta.subarray.ystart = 1
-        gain.meta.subarray.xsize = ncols
-        gain.meta.subarray.ysize = nrows
-
-        # Create readnoise datamodel and populate meta
-        rnModel = ReadnoiseModel(data=read_noise)
-        rnModel.meta.instrument.name = 'MIRI'
-        rnModel.meta.subarray.xstart = 1
-        rnModel.meta.subarray.ystart = 1
-        rnModel.meta.subarray.xsize = ncols
-        rnModel.meta.subarray.ysize = nrows
-
-        return model1, rnModel, gain
->>>>>>> 7cde1f39
 
     return _setup