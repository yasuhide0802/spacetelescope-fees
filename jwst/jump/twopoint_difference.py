--- conflicted
+++ resolved
@@ -247,7 +247,6 @@
     row4, col4 = np.where(num_differences - diffs_to_ignore >= 4)
     # ignore largest value and number of CRs found when finding new median
     # Check to see if this is a 2-D array or 1-D
-<<<<<<< HEAD
     # Get the index of the median value always excluding the highest value
     # In addition, decrease the index by 1 for every two diffs_to_ignore,
     # these will be saturated values in this case
@@ -302,31 +301,7 @@
     elif num_differences - diffs_to_ignore == 3:
         # For the three diff case we do not reject the largest diff when the median is calculated.
         skip_max_diff = 0
-=======
-    if sorted_index.ndim > 1:
-        # Get the index of the median value always excluding the highest value
-        # In addition, decrease the index by 1 for every two diffs_to_ignore,
-        # these will be saturated values in this case
-        row, col = np.indices(diffs_to_ignore.shape)
-        pixel_med_index = sorted_index[row, col, (num_differences - (diffs_to_ignore[row, col] + 1)) // 2]
-        pixel_med_diff = differences[row, col, pixel_med_index]
-
-        # For pixels with an even number of differences the median is the mean of the two central values.
-        # So we need to get the value the other central difference one lower in the sorted index that the one found
-        # above.
-        even_group_rows, even_group_cols = np.where((num_differences - diffs_to_ignore - 1) % 2 == 0)
-        pixel_med_index2 = np.zeros_like(pixel_med_index)
-        pixel_med_index2[even_group_rows, even_group_cols] = \
-            sorted_index[even_group_rows, even_group_cols,
-                         (num_differences - (diffs_to_ignore[even_group_rows, even_group_cols] + 3)) // 2]
-
-        # Average together the two central values
-        pixel_med_diff[even_group_rows, even_group_cols] = (
-            pixel_med_diff[even_group_rows, even_group_cols] +
-            differences[even_group_rows, even_group_cols, pixel_med_index2[even_group_rows, even_group_cols]]) / 2.0
-
-    # The 1-D array case is a lot simplier.
->>>>>>> 06e021fd
+
     else:
         # For the four or more diff case we will skip the largest diff.
         skip_max_diff = 1
