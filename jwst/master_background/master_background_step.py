from os.path import basename
import numpy as np
from stdatamodels.properties import merge_tree

from ..stpipe import Step
from .. import datamodels
from ..combine_1d.combine1d import combine_1d_spectra
from .expand_to_2d import expand_to_2d

__all__ = ["MasterBackgroundStep"]


class MasterBackgroundStep(Step):
    """
    MasterBackgroundStep:  Compute and subtract master background from spectra
    """

    class_alias = "master_background"

    spec = """
        user_background = string(default=None) # Path to user-supplied master background
        save_background = boolean(default=False) # Save computed master background
        force_subtract = boolean(default=False) # Force subtracting master background
        output_use_model = boolean(default=True)
    """

    def process(self, input):
        """
        Compute and subtract a master background spectrum

        Parameters
        ----------
        input : `~jwst.datamodels.ImageModel`, `~jwst.datamodels.IFUImageModel`, `~jwst.datamodels.ModelContainer`, association
            Input target datamodel(s) to which master background subtraction is
            to be applied

        user_background : None, string, or `~jwst.datamodels.MultiSpecModel`
            Optional user-supplied master background 1D spectrum, path to file
            or opened datamodel

        save_background : bool, optional
            Save computed master background.

        force_subtract : bool, optional
            Optional user-supplied flag that overrides step logic to force subtraction of the
            master background.
            Default is False, in which case the step logic determines if the calspec2 background step
            has already been applied and, if so, the master background step is skipped.
            If set to True, the step logic is bypassed and the master background is subtracted.

        Returns
        -------
        result : `~jwst.datamodels.ImageModel`, `~jwst.datamodels.IFUImageModel`, `~jwst.datamodels.ModelContainer`
            The background-subtracted science datamodel(s)
        """

        with datamodels.open(input) as input_data:
            # Make the input data available to self
            self.input_data = input_data

            # First check if we should even do the subtraction.  If not, bail.
            if not self._do_sub:
                result = input_data.copy()
                self.record_step_status(result, 'master_background', success=False)
                return result

            # Check that data is a supported datamodel. If not, bail.
            if not isinstance(input_data, (
                datamodels.ModelContainer,
                datamodels.MultiSlitModel,
                datamodels.ImageModel,
                datamodels.IFUImageModel,
            )):
                result = input_data.copy()
                self.log.warning(
                    "Input %s of type %s cannot be handled.  Step skipped.",
                    input, type(input)
                )
                self.record_step_status(result, 'master_background', success=False)
                return result

            # If user-supplied master background, subtract it
            if self.user_background:
                if isinstance(input_data, datamodels.ModelContainer):
                    input_data, _ = split_container(input_data)
                    del _
                    result = datamodels.ModelContainer()
                    result.update(input_data)
                    background_2d_collection = datamodels.ModelContainer()
                    background_2d_collection.update(input_data)
                    for model in input_data:
                        background_2d = expand_to_2d(model, self.user_background)
                        result.append(subtract_2d_background(model, background_2d))
                        background_2d_collection.append(background_2d)
                    # Record name of user-supplied master background spectrum
                    for model in result:
                        model.meta.background.master_background_file = basename(self.user_background)
                # Use user-supplied master background and subtract it
                else:
                    background_2d = expand_to_2d(input_data, self.user_background)
                    background_2d_collection = background_2d
                    result = subtract_2d_background(input_data, background_2d)
                    # Record name of user-supplied master background spectrum
                    result.meta.background.master_background_file = basename(self.user_background)
            # Compute master background and subtract it
            else:
                if isinstance(input_data, datamodels.ModelContainer):
                    input_data, background_data = split_container(input_data)
                    asn_id = input_data.meta.asn_table.asn_id

                    for model in background_data:
                        # Check if the background members are nodded x1d extractions.
                        # Or background from dedicated background exposures
                        # Use "bkgdtarg == False" so we don't also get None cases
                        # for simulated data that didn't bother populating this
                        # keyword
                        this_is_ifu_extended = False
<<<<<<< HEAD
                        if ((model.meta.exposure.type == 'MIR_MRS' or
                                model.meta.exposure.type == 'NRS_IFU') and
                                model.meta.target.source_type == 'EXTENDED'):
=======
                        if (model.meta.exposure.type == 'NRS_IFU' and model.meta.target.source_type == 'EXTENDED'):
                            this_is_ifu_extended = True
                        if (model.meta.exposure.type == 'MIR_MRS'):
>>>>>>> 15c09605
                            this_is_ifu_extended = True

                        if model.meta.observation.bkgdtarg is False or this_is_ifu_extended:
                            self.log.debug("Copying BACKGROUND column "
                                           "to SURF_BRIGHT")
                            copy_background_to_surf_bright(model)

                    master_background = combine_1d_spectra(
                        background_data,
                        exptime_key='exposure_time',
                    )

                    background_data.close()

                    result = datamodels.ModelContainer()
                    result.update(input_data)
                    background_2d_collection = datamodels.ModelContainer()
                    background_2d_collection.update(input_data)
                    for model in input_data:
                        background_2d = expand_to_2d(model, master_background)
                        result.append(subtract_2d_background(model, background_2d))
                        background_2d_collection.append(background_2d)

                    input_data.close()

                else:
                    result = input_data.copy()
                    input_data.close()
                    self.log.warning(
                        "Input %s of type %s cannot be handled without user-supplied background.  Step skipped.",
                        input, type(input)
                    )
                    self.record_step_status(result, 'master_background', success=False)
                    return result

                # Save the computed background if requested by user
                if self.save_background:
                    self.save_model(master_background, suffix='masterbg1d', force=True, asn_id=asn_id)
                    self.save_model(background_2d_collection, suffix='masterbg2d', force=True, asn_id=asn_id)

            self.record_step_status(result, 'master_background', success=True)

        return result

    @property
    def _do_sub(self):
        """
        Decide if subtraction is to be done

        Encapsulates logic that checks if background step has already been run
        on the data, or if the user has selected to force_subtract regardless.

        Returns
        -------
        do_sub : bool
            If ``True``, do the subtraction
        """
        do_sub = True
        if not self.force_subtract:
            input_data = self.input_data
            # check if the input data is a model container. If it is then loop over
            # container and see if the background was subtracted in calspec2.
            # If all data was background subtracted, skip master bgk subtraction.
            # If there is a mixture of some being background subtracted, don't
            # subtract and print warning message
            if isinstance(input_data, datamodels.ModelContainer):
                isub = 0
                for indata in input_data:
                    if indata.meta.cal_step.back_sub == 'COMPLETE' or \
                       indata.meta.cal_step.master_background == 'COMPLETE':
                        do_sub = False
                        isub += 1

                if not do_sub and isub == len(input_data):
                    self.log.info(
                        "Not subtracting master background, background was subtracted in calspec2")
                    self.log.info("To force the master background to be subtracted from this data, "
                                  "run again and set force_subtract = True.")

                if not do_sub and isub != len(input_data):
                    self.log.warning("Not subtracting master background.")
                    self.log.warning("Input data contains a mixture of data with and without "
                                     "background subtraction done in calspec2.")
                    self.log.warning("To force the master background to be subtracted from this data, "
                                     "run again and set force_subtract = True.")
            # input data is a single file
            else:
                if input_data.meta.cal_step.back_sub == 'COMPLETE' or \
                   input_data.meta.cal_step.master_background == 'COMPLETE':
                    do_sub = False
                    self.log.info(
                        "Not subtracting master background, background was subtracted in calspec2")
                    self.log.info("To force the master background to be subtracted from this data, "
                                  "run again and set force_subtract = True.")

        return do_sub


def copy_background_to_surf_bright(spectrum):
    """Copy the background column to the surf_bright column in a MultiSpecModel in-place"""
    for spec in spectrum.spec:
        spec.spec_table['SURF_BRIGHT'][:] = spec.spec_table['BACKGROUND'].copy()
        spec.spec_table['SB_ERROR'][:] = spec.spec_table['BKGD_ERROR'].copy()
        # Zero out the background column for safety
        spec.spec_table['BACKGROUND'][:] = 0
        # Set BERROR to dummy val of 0.0, as in extract_1d currently
        spec.spec_table['BKGD_ERROR'][:] = 0.


def split_container(container):
    """Divide a ModelContainer with science and background into one of each
    """
    asn = container.meta.asn_table.instance
    background = datamodels.ModelContainer()
    science = datamodels.ModelContainer()
    for product in asn['products']:
        for member in product['members']:
            if member['exptype'].lower() == 'science':
                science.append(datamodels.open(member['expname']))
            if member['exptype'].lower() == 'background':
                background.append(datamodels.open(member['expname']))

    # Pass along the association table to the output science container
    science.meta.asn_table = {}
    science.asn_pool_name = container.asn_pool_name
    science.asn_table_name = container.asn_table_name
    merge_tree(science.meta.asn_table.instance, asn)
    # Prune the background members from the table
    for p in science.meta.asn_table.instance['products']:
        p['members'] = [m for m in p['members'] if m['exptype'].lower() != 'background']
    return science, background


def subtract_2d_background(source, background):
    """Subtract a 2D background

    Parameters
    ----------
    source : `~jwst.datamodels.DataModel` or `~jwst.datamodels.ModelContainer`
        The input science data.

    background : `~jwst.datamodels.DataModel`
        The input background data.  Must be the same datamodel type as `source`.
        For a `~jwst.datamodels.ModelContainer`, the source and background
        models in the input containers must match one-to-one.

    Returns
    -------
    `~jwst.datamodels.DataModel`
        Background subtracted from source.
    """

    def _subtract_2d_background(model, background):
        result = model.copy()
        # Handle individual NIRSpec FS, NIRSpec MOS
        if isinstance(model, datamodels.MultiSlitModel):
            for slit, slitbg in zip(result.slits, background.slits):
                slit.data -= slitbg.data
                slit.dq = np.bitwise_or(slit.dq, slitbg.dq)

        # Handle MIRI LRS, MIRI MRS and NIRSpec IFU
        elif isinstance(model, (datamodels.ImageModel, datamodels.IFUImageModel)):
            result.data -= background.data
            result.dq = np.bitwise_or(result.dq, background.dq)
        else:
            # Shouldn't get here.
            raise RuntimeError("Input type {} is not supported."
                               .format(type(model)))
        return result

    # Handle containers of many datamodels
    if isinstance(source, datamodels.ModelContainer):
        result = datamodels.ModelContainer()
        result.update(source)
        for model, bg in zip(source, background):
            result.append(_subtract_2d_background(model, bg))

    # Handle single datamodels
    elif isinstance(source, (datamodels.ImageModel, datamodels.IFUImageModel, datamodels.MultiSlitModel)):
        result = _subtract_2d_background(source, background)

    else:
        # Shouldn't get here.
        raise RuntimeError("Input type {} is not supported."
                           .format(type(source)))

    return result<|MERGE_RESOLUTION|>--- conflicted
+++ resolved
@@ -115,17 +115,11 @@
                         # for simulated data that didn't bother populating this
                         # keyword
                         this_is_ifu_extended = False
-<<<<<<< HEAD
-                        if ((model.meta.exposure.type == 'MIR_MRS' or
-                                model.meta.exposure.type == 'NRS_IFU') and
-                                model.meta.target.source_type == 'EXTENDED'):
-=======
                         if (model.meta.exposure.type == 'NRS_IFU' and model.meta.target.source_type == 'EXTENDED'):
                             this_is_ifu_extended = True
                         if (model.meta.exposure.type == 'MIR_MRS'):
->>>>>>> 15c09605
                             this_is_ifu_extended = True
-
+ 
                         if model.meta.observation.bkgdtarg is False or this_is_ifu_extended:
                             self.log.debug("Copying BACKGROUND column "
                                            "to SURF_BRIGHT")
