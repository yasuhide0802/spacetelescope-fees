--- conflicted
+++ resolved
@@ -317,7 +317,6 @@
 
         return slit_name
 
-<<<<<<< HEAD
     def _create_nrsmos_source_id(self, source_models):
         """Create the complete source_id product field for NIRSpec MOS products.
 
@@ -347,7 +346,6 @@
             srcid = f's{str(source_id):>09s}'
 
         return srcid
-=======
 
 # #########
 # Utilities
@@ -369,5 +367,4 @@
 
         return result
 
-    return save_model
->>>>>>> d8ae79c8
+    return save_model