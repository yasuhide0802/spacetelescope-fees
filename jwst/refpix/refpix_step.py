from stdatamodels.jwst import datamodels

from ..stpipe import Step
from ..lib import pipe_utils
from . import reference_pixels
from . import irs2_subtract_reference


__all__ = ["RefPixStep"]


class RefPixStep(Step):
    """
    RefPixStep: Use reference pixels to correct bias drifts
    """

    class_alias = "refpix"

    spec = """
<<<<<<< HEAD
        odd_even_columns = boolean(default=True) # Compute reference signal separately for even/odd columns
        use_side_ref_pixels = boolean(default=True) # Use side reference pixels for reference signal for each row
        side_smoothing_length = integer(default=11) # Median window smoothing height for side reference signal
        side_gain = float(default=1.0) # Multiplicative factor for side reference signal before subtracting from rows
        odd_even_rows = boolean(default=True) # Compute reference signal separately for even- and odd-numbered rows
        ovr_corr_mitigation_ftr = float(default=1.8) # Factor to avoid overcorrection of bad reference pixels for IRS2
=======
        odd_even_columns = boolean(default=True)
        use_side_ref_pixels = boolean(default=True)
        side_smoothing_length = integer(default=11)
        side_gain = float(default=1.0)
        odd_even_rows = boolean(default=True)
        ovr_corr_mitigation_ftr = float(default=3.0)
>>>>>>> 11576e07
    """

    reference_file_types = ['refpix']

    def process(self, input):

        # Load the input science data
        with datamodels.RampModel(input) as input_model:

            if pipe_utils.is_irs2(input_model):

                # If the science data uses NIRSpec IRS2 readout mode,
                # get the necessary refpix reference file
                self.irs2_name = self.get_reference_file(input_model, 'refpix')
                self.log.info(f'Using refpix reference file: {self.irs2_name}')

                # Check for a valid reference file
                if self.irs2_name == 'N/A':
                    self.log.warning('No refpix reference file found')
                    self.log.warning('RefPix step will be skipped')
                    result = input_model.copy()
                    result.meta.cal_step.refpix = 'SKIPPED'
                    input_model.close()
                    return result

                # Load the reference file into a datamodel
                irs2_model = datamodels.IRS2Model(self.irs2_name)

                # Apply the IRS2 correction scheme
                result = irs2_subtract_reference.correct_model(input_model, irs2_model,
                                  ovr_corr_mitigation_ftr=self.ovr_corr_mitigation_ftr)

                if result.meta.cal_step.refpix != 'SKIPPED':
                    result.meta.cal_step.refpix = 'COMPLETE'
                irs2_model.close()
                return result

            else:
                # Not an NRS IRS2 exposure. Do the normal refpix correction.
                datamodel = input_model.copy()
                status = reference_pixels.correct_model(datamodel,
                                                        self.odd_even_columns,
                                                        self.use_side_ref_pixels,
                                                        self.side_smoothing_length,
                                                        self.side_gain,
                                                        self.odd_even_rows)

                if status == reference_pixels.REFPIX_OK:
                    datamodel.meta.cal_step.refpix = 'COMPLETE'
                elif status == reference_pixels.SUBARRAY_DOESNTFIT:
                    self.log.warning("Subarray doesn't fit in full-sized array")
                    datamodel.meta.cal_step.refpix = 'SKIPPED'
                elif status == reference_pixels.BAD_REFERENCE_PIXELS:
                    self.log.warning("No valid reference pixels, refpix step skipped")
                    datamodel.meta.cal_step.refpix = 'SKIPPED'
                elif status == reference_pixels.SUBARRAY_SKIPPED:
                    datamodel.meta.cal_step.refpix = 'SKIPPED'
                return datamodel<|MERGE_RESOLUTION|>--- conflicted
+++ resolved
@@ -17,21 +17,12 @@
     class_alias = "refpix"
 
     spec = """
-<<<<<<< HEAD
         odd_even_columns = boolean(default=True) # Compute reference signal separately for even/odd columns
         use_side_ref_pixels = boolean(default=True) # Use side reference pixels for reference signal for each row
         side_smoothing_length = integer(default=11) # Median window smoothing height for side reference signal
         side_gain = float(default=1.0) # Multiplicative factor for side reference signal before subtracting from rows
         odd_even_rows = boolean(default=True) # Compute reference signal separately for even- and odd-numbered rows
-        ovr_corr_mitigation_ftr = float(default=1.8) # Factor to avoid overcorrection of bad reference pixels for IRS2
-=======
-        odd_even_columns = boolean(default=True)
-        use_side_ref_pixels = boolean(default=True)
-        side_smoothing_length = integer(default=11)
-        side_gain = float(default=1.0)
-        odd_even_rows = boolean(default=True)
-        ovr_corr_mitigation_ftr = float(default=3.0)
->>>>>>> 11576e07
+        ovr_corr_mitigation_ftr = float(default=3.0) # Factor to avoid overcorrection of bad reference pixels for IRS2
     """
 
     reference_file_types = ['refpix']
