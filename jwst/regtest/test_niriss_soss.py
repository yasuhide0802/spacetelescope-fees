import pytest
from astropy.io.fits.diff import FITSDiff

from jwst.stpipe import Step


@pytest.fixture(scope="module")
def run_tso_spec2(jail, rtdata_module):
    """Run stage 2 pipeline on NIRISS SOSS data."""
    rtdata = rtdata_module

    # Run tso-spec2 pipeline on the first _rateints file, saving intermediate products
    rtdata.get_data("niriss/soss/jw01091002001_03101_00001-seg001_nis_short_rateints.fits")
    args = ["calwebb_spec2", rtdata.input,
            "--steps.flat_field.save_results=True",
            "--steps.srctype.save_results=True",
            "--steps.extract_1d.soss_atoca=False",
            ]
    Step.from_cmdline(args)

    # Run tso-spec2 pipeline on the second _rateints file, without saving or
    # checking any results (simply create a fresh input for level-3 test)
    rtdata.get_data("niriss/soss/jw01091002001_03101_00001-seg002_nis_short_rateints.fits")
    args = ["calwebb_spec2", rtdata.input,
            "--steps.extract_1d.soss_atoca=False",
            ]
    Step.from_cmdline(args)


@pytest.fixture(scope="module")
def run_tso_spec3(jail, rtdata_module, run_tso_spec2):
    """Run stage 3 pipeline on NIRISS SOSS data."""
    rtdata = rtdata_module
    # Get the level3 association json file (though not its members) and run
    # the tso3 pipeline on all _calints files listed in association
    rtdata.get_data("niriss/soss/jw01091-o002_20220714t155100_tso3_001_asn.json")
    args = ["calwebb_tso3", rtdata.input,
            "--steps.extract_1d.soss_rtol=1.e-3",
            ]
    Step.from_cmdline(args)


@pytest.fixture(scope="module")
def run_atoca_extras(jail, rtdata_module):
    """Run stage 2 pipeline on NIRISS SOSS data using enhanced modes via parameter settings."""
    rtdata = rtdata_module

    # Run spec2 pipeline on the second _rateints file, using wavegrid generated from first segment.
    rtdata.get_data("niriss/soss/seg001_wavegrid.fits")
    rtdata.get_data("niriss/soss/atoca_extras_rateints.fits")
    args = ["calwebb_spec2", rtdata.input,
            "--steps.extract_1d.soss_modelname=atoca_extras",
            "--steps.extract_1d.soss_wave_grid_in=seg001_wavegrid.fits",
            "--steps.extract_1d.soss_bad_pix=model",
            "--steps.extract_1d.soss_rtol=1.e-3",
            ]
    Step.from_cmdline(args)


@pytest.mark.bigdata
@pytest.mark.parametrize("suffix", ["calints", "flat_field", "srctype", "x1dints"])
def test_niriss_soss_stage2(rtdata_module, run_tso_spec2, fitsdiff_default_kwargs, suffix):
    """Regression test of tso-spec2 pipeline performed on NIRISS SOSS data."""
    rtdata = rtdata_module

    output = f"jw01091002001_03101_00001-seg001_nis_short_{suffix}.fits"
    rtdata.output = output

    rtdata.get_truth(f"truth/test_niriss_soss_stages/{output}")

    diff = FITSDiff(rtdata.output, rtdata.truth, **fitsdiff_default_kwargs)
    assert diff.identical, diff.report()


@pytest.mark.bigdata
def test_niriss_soss_stage3_crfints(rtdata_module, run_tso_spec3, fitsdiff_default_kwargs):
    """Regression test of tso-spec3 pipeline outlier_detection results performed on NIRISS SOSS data."""
    rtdata = rtdata_module

    output = "jw01091002001_03101_00001-seg001_nis_short_o002_crfints.fits"
    rtdata.output = output

    rtdata.get_truth(f"truth/test_niriss_soss_stages/{output}")

    diff = FITSDiff(rtdata.output, rtdata.truth, **fitsdiff_default_kwargs)
    assert diff.identical, diff.report()


@pytest.mark.bigdata
def test_niriss_soss_stage3_x1dints(run_tso_spec3, rtdata_module, fitsdiff_default_kwargs):
    """Regression test of tso-spec3 pipeline extract_1d results performed on NIRISS SOSS data."""
    rtdata = rtdata_module

    output = "jw01091-o002_t001_niriss_clear-gr700xd-substrip256_x1dints.fits"
    rtdata.output = output
    rtdata.get_truth(f"truth/test_niriss_soss_stages/{output}")

    diff = FITSDiff(rtdata.output, rtdata.truth, **fitsdiff_default_kwargs)
    assert diff.identical, diff.report()


@pytest.mark.bigdata
def test_niriss_soss_stage3_whtlt(run_tso_spec3, rtdata_module, diff_astropy_tables):
    """Regression test of tso-spec3 pipeline white_light results performed on NIRISS SOSS data."""
    rtdata = rtdata_module

    output = "jw01091-o002_t001_niriss_clear-gr700xd-substrip256_whtlt.ecsv"
    rtdata.output = output
    rtdata.get_truth(f"truth/test_niriss_soss_stages/{output}")

    assert diff_astropy_tables(rtdata.output, rtdata.truth)


@pytest.mark.bigdata
@pytest.mark.parametrize("suffix", ["calints", "x1dints", "AtocaSpectra", "SossExtractModel"])
def test_niriss_soss_extras(rtdata_module, run_atoca_extras, fitsdiff_default_kwargs, suffix):
    """Regression test of ATOCA enhanced algorithm performed on NIRISS SOSS data."""
    rtdata = rtdata_module

    output = f"atoca_extras_{suffix}.fits"
    rtdata.output = output

    rtdata.get_truth(f"truth/test_niriss_soss_stages/{output}")

    diff = FITSDiff(rtdata.output, rtdata.truth, **fitsdiff_default_kwargs)
    assert diff.identical, diff.report()


<<<<<<< HEAD
@pytest.fixture(scope='module')
def run_extract1d_spsolve_failure(jail, rtdata_module):
    """
    Test coverage for fix to error thrown when spsolve fails to find
    a good solution in ATOCA and needs to be replaced with a least-
    squares solver. Note this failure is architecture-dependent
    and also only trips for specific values of the transform parameters.
    Pin tikfac for faster runtime.
    """
    rtdata = rtdata_module
    rtdata.get_data("niriss/soss/jw04098007001_04101_00001-seg003_nis_int01.fits")
    args = ["extract_1d", rtdata.input,
            "--soss_tikfac=3.1881637371089252e-15",
            "--soss_transform=-0.00038201755227297866, -0.24237455427848956, 0.5404013401742825",
=======
@pytest.mark.bigdata
@pytest.fixture(scope='module')
def run_extract1d_null_order2(jail, rtdata_module):
    """
    Test coverage for fix to error thrown when all of the pixels
    in order 2 are flagged as bad. Ensure graceful handling of the
    MaskOverlapError exception raise.
    Pin tikfac and transform for faster runtime
    """
    rtdata = rtdata_module
    rtdata.get_data("niriss/soss/jw01201008001_04101_00001-seg003_nis_int72.fits")
    args = ["extract_1d", rtdata.input,
            "--soss_tikfac=4.290665733550672e-17",
            "--soss_transform=0.0794900761418923, -1.3197790951056494, -0.796875809148081",
>>>>>>> 7386db33
            ]
    Step.from_cmdline(args)


@pytest.mark.bigdata
<<<<<<< HEAD
def test_extract1d_spsolve_failure(rtdata_module, run_extract1d_spsolve_failure, fitsdiff_default_kwargs):
    rtdata = rtdata_module

    output = "jw04098007001_04101_00001-seg003_nis_int01_extract1dstep.fits"
=======
def test_extract1d_null_order2(rtdata_module, run_extract1d_null_order2, fitsdiff_default_kwargs):
    rtdata = rtdata_module

    output = "jw01201008001_04101_00001-seg003_nis_int72_extract1dstep.fits"
>>>>>>> 7386db33
    rtdata.output = output

    rtdata.get_truth(f"truth/test_niriss_soss_stages/{output}")

    diff = FITSDiff(rtdata.output, rtdata.truth, **fitsdiff_default_kwargs)
    assert diff.identical, diff.report()<|MERGE_RESOLUTION|>--- conflicted
+++ resolved
@@ -126,7 +126,6 @@
     assert diff.identical, diff.report()
 
 
-<<<<<<< HEAD
 @pytest.fixture(scope='module')
 def run_extract1d_spsolve_failure(jail, rtdata_module):
     """
@@ -141,8 +140,10 @@
     args = ["extract_1d", rtdata.input,
             "--soss_tikfac=3.1881637371089252e-15",
             "--soss_transform=-0.00038201755227297866, -0.24237455427848956, 0.5404013401742825",
-=======
-@pytest.mark.bigdata
+            ]
+    Step.from_cmdline(args)    
+
+
 @pytest.fixture(scope='module')
 def run_extract1d_null_order2(jail, rtdata_module):
     """
@@ -156,23 +157,30 @@
     args = ["extract_1d", rtdata.input,
             "--soss_tikfac=4.290665733550672e-17",
             "--soss_transform=0.0794900761418923, -1.3197790951056494, -0.796875809148081",
->>>>>>> 7386db33
             ]
     Step.from_cmdline(args)
 
 
 @pytest.mark.bigdata
-<<<<<<< HEAD
 def test_extract1d_spsolve_failure(rtdata_module, run_extract1d_spsolve_failure, fitsdiff_default_kwargs):
+
     rtdata = rtdata_module
 
     output = "jw04098007001_04101_00001-seg003_nis_int01_extract1dstep.fits"
-=======
+    rtdata.output = output
+
+    rtdata.get_truth(f"truth/test_niriss_soss_stages/{output}")
+
+    diff = FITSDiff(rtdata.output, rtdata.truth, **fitsdiff_default_kwargs)
+    assert diff.identical, diff.report()
+
+
+@pytest.mark.bigdata
 def test_extract1d_null_order2(rtdata_module, run_extract1d_null_order2, fitsdiff_default_kwargs):
+    
     rtdata = rtdata_module
 
     output = "jw01201008001_04101_00001-seg003_nis_int72_extract1dstep.fits"
->>>>>>> 7386db33
     rtdata.output = output
 
     rtdata.get_truth(f"truth/test_niriss_soss_stages/{output}")
