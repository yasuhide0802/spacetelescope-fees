""" Test for the detector1 pipeline using NIRSpec data in IRS2 mode. This takes
    an uncal file and generates the stage 1 FITS files (rate) along with the
    intermediate products."""

import pytest
from astropy.io.fits.diff import FITSDiff

from jwst.stpipe import Step


@pytest.fixture(scope="module")
def run_detector1pipeline(rtdata_module):
    """Run calwebb_detector1 pipeline on NIRSpec data with IRS2 readout mode."""
    rtdata = rtdata_module
    rtdata.get_data("nirspec/irs2/jw01335004001_03101_00002_nrs2_uncal.fits")

    Step.from_cmdline([
        "calwebb_detector1",
        rtdata.input,
        "--steps.dq_init.save_results=True",
        "--steps.saturation.save_results=True",
        "--steps.superbias.save_results=True",
        "--steps.refpix.save_results=True",
        "--steps.rscd.save_results=True",
        "--steps.linearity.save_results=True",
        "--steps.dark_current.save_results=True",
        "--steps.jump.save_results=True",
        "--steps.ramp_fit.save_results=True",
        "--steps.gain_scale.save_results=True",
    ])


@pytest.fixture(scope="module")
def run_detector1_with_clean_flicker_noise(rtdata_module):
    """Run detector1 pipeline on NIRSpec IRS2 data with noise cleaning."""
    rtdata_module.get_data("nirspec/irs2/jw01335004001_03101_00002_nrs2_uncal.fits")

    # Run detector1 pipeline only on one of the _uncal files.
    # Run optional clean_flicker_noise step,
    # saving extra outputs and masking to science regions
    args = ["jwst.pipeline.Detector1Pipeline", rtdata_module.input,
            "--save_calibrated_ramp=True",
            "--steps.clean_flicker_noise.skip=False",
            "--steps.clean_flicker_noise.mask_science_regions=True",
            "--steps.clean_flicker_noise.save_results=True",
            "--steps.clean_flicker_noise.save_mask=True",
            "--steps.clean_flicker_noise.save_background=True",
            "--steps.clean_flicker_noise.save_noise=True",
            ]
    Step.from_cmdline(args)


@pytest.mark.bigdata
@pytest.mark.parametrize("suffix", ['dq_init', 'saturation', 'superbias',
                                    'refpix', 'linearity', 'dark_current', 'jump',
                                    '0_ramp_fit', 'gain_scale',
                                    'rate'])
def test_nirspec_irs2_detector1(run_detector1pipeline, rtdata_module,
                                fitsdiff_default_kwargs, suffix):
    """
    Regression test of calwebb_detector1 pipeline performed on NIRSpec IRS2 data.
    """
    rtdata = rtdata_module

    output_filename = f"jw01335004001_03101_00002_nrs2_{suffix}.fits"
<<<<<<< HEAD
    rtdata.output = output_filename
    rtdata.get_truth(f"truth/test_nirspec_irs2_detector1/{output_filename}")

    diff = FITSDiff(rtdata.output, rtdata.truth, **fitsdiff_default_kwargs)
    assert diff.identical, diff.report()


@pytest.mark.bigdata
@pytest.mark.parametrize("suffix", ["clean_flicker_noise", "mask",
                                    "flicker_bkg", "flicker_noise",
                                    "ramp", "rate", "rateints"])
def test_nirspec_irs2_detector1_with_clean_flicker_noise(
        run_detector1_with_clean_flicker_noise, rtdata_module,
        fitsdiff_default_kwargs, suffix):
    """Test detector1 pipeline for NIRSpec IRS2 data with noise cleaning."""
    rtdata = rtdata_module

    output_filename = f"jw01335004001_03101_00002_nrs2_{suffix}.fits"
=======
>>>>>>> 89f126a0
    rtdata.output = output_filename
    rtdata.get_truth(f"truth/test_nirspec_irs2_detector1/{output_filename}")

    # Set tolerances so comparisons work across architectures
    fitsdiff_default_kwargs["rtol"] = 1e-4
    fitsdiff_default_kwargs["atol"] = 1e-4
    diff = FITSDiff(rtdata.output, rtdata.truth, **fitsdiff_default_kwargs)
    assert diff.identical, diff.report()<|MERGE_RESOLUTION|>--- conflicted
+++ resolved
@@ -63,10 +63,12 @@
     rtdata = rtdata_module
 
     output_filename = f"jw01335004001_03101_00002_nrs2_{suffix}.fits"
-<<<<<<< HEAD
     rtdata.output = output_filename
     rtdata.get_truth(f"truth/test_nirspec_irs2_detector1/{output_filename}")
 
+    # Set tolerances so comparisons work across architectures
+    fitsdiff_default_kwargs["rtol"] = 1e-4
+    fitsdiff_default_kwargs["atol"] = 1e-4
     diff = FITSDiff(rtdata.output, rtdata.truth, **fitsdiff_default_kwargs)
     assert diff.identical, diff.report()
 
@@ -82,8 +84,6 @@
     rtdata = rtdata_module
 
     output_filename = f"jw01335004001_03101_00002_nrs2_{suffix}.fits"
-=======
->>>>>>> 89f126a0
     rtdata.output = output_filename
     rtdata.get_truth(f"truth/test_nirspec_irs2_detector1/{output_filename}")
 
