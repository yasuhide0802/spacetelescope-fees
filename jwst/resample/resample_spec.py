--- conflicted
+++ resolved
@@ -197,7 +197,6 @@
 
         self.output_models = ModelContainer()
 
-<<<<<<< HEAD
 
     def do_drizzle(self):
         """Pick the correct drizzling mode based on self.single
@@ -485,9 +484,6 @@
         output_model.meta.exposure.elapsed_exposure_time = duration
 
     def build_nirspec_output_wcs(self, refmodel=None):
-=======
-    def build_nirspec_output_wcs(self, input_models, refmodel=None):
->>>>>>> 7198d892
         """
         Create a spatial/spectral WCS covering the footprint of the input.
 
