--- conflicted
+++ resolved
@@ -3,23 +3,15 @@
 from stdatamodels.jwst import datamodels
 from stdatamodels.jwst.datamodels import MultiSlitModel, ImageModel
 
-<<<<<<< HEAD
-from jwst.datamodels import ModelContainer
+from jwst.datamodels import ModelContainer, ModelLibrary
 from jwst.lib.pipe_utils import match_nans_and_flags
 from jwst.lib.wcs_utils import get_wavelengths
 
-=======
-from jwst.datamodels import ModelContainer, ModelLibrary
->>>>>>> da36be8a
 from . import resample_spec, ResampleStep
 from ..exp_to_source import multislit_to_container
 from ..assign_wcs.util import update_s_region_spectral
 from ..stpipe import Step
-<<<<<<< HEAD
-=======
-from jwst.lib.wcs_utils import get_wavelengths
-
->>>>>>> da36be8a
+
 
 # Force use of all DQ flagged data except for DO_NOT_USE and NON_SCIENCE
 GOOD_BITS = '~DO_NOT_USE+NON_SCIENCE'
