"""
Entry point implementations.
"""


def get_steps():
    """
    Return tuples describing the stpipe.Step subclasses provided
    by this package.  This method is registered with the stpipe.steps
    entry point.

    Returns
    -------
    list of tuple (str, str, bool)
        The first element each tuple is a fully-qualified Step
        subclass name.  The second element is an optional class
        alias.  The third element indicates that the class
        is a subclass of Pipeline.
    """
    # Unit tests ensure that this list is kept in sync with the actual
    # class definitions.  We need to avoid importing jwst.pipeline and
    # jwst.step to keep the CLI snappy.
    return [
        ("jwst.pipeline.Ami3Pipeline", 'calwebb_ami3', True),
        ("jwst.pipeline.Coron3Pipeline", 'calwebb_coron3', True),
        ("jwst.pipeline.DarkPipeline", 'calwebb_dark', True),
        ("jwst.pipeline.Detector1Pipeline", 'calwebb_detector1', True),
        ("jwst.pipeline.GuiderPipeline", 'calwebb_guider', True),
        ("jwst.pipeline.Image2Pipeline", 'calwebb_image2', True),
        ("jwst.pipeline.Image3Pipeline", 'calwebb_image3', True),
        ("jwst.pipeline.Spec2Pipeline", 'calwebb_spec2', True),
        ("jwst.pipeline.Spec3Pipeline", 'calwebb_spec3', True),
        ("jwst.pipeline.Tso3Pipeline", 'calwebb_tso3', True),
        ("jwst.step.AmiAnalyzeStep", None, False),
        ("jwst.step.AmiAverageStep", None, False),
        ("jwst.step.AmiNormalizeStep", None, False),
        ("jwst.step.AssignMTWcsStep", None, False),
        ("jwst.step.AssignWcsStep", None, False),
        ("jwst.step.BackgroundStep", None, False),
        ("jwst.step.BarShadowStep", None, False),
        ("jwst.step.Combine1dStep", None, False),
        ("jwst.step.StackRefsStep", None, False),
        ("jwst.step.AlignRefsStep", None, False),
        ("jwst.step.KlipStep", None, False),
        ("jwst.step.HlspStep", None, False),
        ("jwst.step.CubeBuildStep", None, False),
        ("jwst.step.CubeSkyMatchStep", None, False),
        ("jwst.step.DarkCurrentStep", None, False),
        ("jwst.step.DQInitStep", None, False),
        ("jwst.step.Extract1dStep", None, False),
        ("jwst.step.Extract2dStep", None, False),
        ("jwst.step.FirstFrameStep", None, False),
        ("jwst.step.FlatFieldStep", None, False),
        ("jwst.step.FringeStep", None, False),
        ("jwst.step.GainScaleStep", None, False),
        ("jwst.step.GroupScaleStep", None, False),
        ("jwst.step.GuiderCdsStep", None, False),
        ("jwst.step.ImprintStep", None, False),
        ("jwst.step.IPCStep", None, False),
        ("jwst.step.JumpStep", None, False),
        ("jwst.step.LastFrameStep", None, False),
        ("jwst.step.LinearityStep", None, False),
        ("jwst.step.MasterBackgroundStep", None, False),
        ("jwst.step.MasterBackgroundNrsSlitsStep", None, False),
        ("jwst.step.MRSIMatchStep", None, False),
        ("jwst.step.MSAFlagOpenStep", None, False),
        ("jwst.step.OutlierDetectionStep", None, False),
        ("jwst.step.OutlierDetectionScaledStep", None, False),
        ("jwst.step.OutlierDetectionStackStep", None, False),
        ("jwst.step.PathLossStep", None, False),
        ("jwst.step.PersistenceStep", None, False),
        ("jwst.step.PhotomStep", None, False),
        ("jwst.step.RampFitStep", None, False),
        ("jwst.step.RefPixStep", None, False),
        ("jwst.step.ResampleStep", None, False),
        ("jwst.step.ResampleSpecStep", None, False),
        ("jwst.step.ResetStep", None, False),
<<<<<<< HEAD
=======
        ("jwst.step.ResidualFringeStep", None, False),
>>>>>>> c7e1a6fa
        ("jwst.step.RscdStep", None, False),
        ("jwst.step.RSCD_Step", None, False),
        ("jwst.step.SaturationStep", None, False),
        ("jwst.step.SkyMatchStep", None, False),
        ("jwst.step.SourceCatalogStep", None, False),
        ("jwst.step.SourceTypeStep", None, False),
        ("jwst.step.StraylightStep", None, False),
        ("jwst.step.SuperBiasStep", None, False),
        ("jwst.step.TSOPhotometryStep", None, False),
        ("jwst.step.TweakRegStep", None, False),
        ("jwst.step.WavecorrStep", None, False),
        ("jwst.step.WfsCombineStep", 'calwebb_wfs-image3', False),
        ("jwst.step.WfssContamStep", None, False),
        ("jwst.step.WhiteLightStep", None, False),
    ]<|MERGE_RESOLUTION|>--- conflicted
+++ resolved
@@ -75,10 +75,7 @@
         ("jwst.step.ResampleStep", None, False),
         ("jwst.step.ResampleSpecStep", None, False),
         ("jwst.step.ResetStep", None, False),
-<<<<<<< HEAD
-=======
         ("jwst.step.ResidualFringeStep", None, False),
->>>>>>> c7e1a6fa
         ("jwst.step.RscdStep", None, False),
         ("jwst.step.RSCD_Step", None, False),
         ("jwst.step.SaturationStep", None, False),
