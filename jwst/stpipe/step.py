--- conflicted
+++ resolved
@@ -724,20 +724,13 @@
         except exceptions.CrdsLookupError:
             cls.log.info('\tNo parameters found')
             return config_parser.ConfigObj()
-<<<<<<< HEAD
+
         if ref_file != 'N/A':
             cls.log.info(f'\tReference parameters found: {ref_file}')
             ref = config_parser.load_config_file(ref_file)
             return ref
         else:
             return config_parser.ConfigObj()
-
-=======
-
-        cls.log.info(f'\tReference parameters found: {ref_file}')
-        ref = config_parser.load_config_file(ref_file)
-        return ref
->>>>>>> d3c904fb
 
     @classmethod
     def reference_uri_to_cache_path(cls, reference_uri):
