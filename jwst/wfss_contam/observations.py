import time
import multiprocessing
import numpy as np
<<<<<<< HEAD
import multiprocessing as mp
=======
>>>>>>> 6f412d72

from scipy import sparse

from stdatamodels.jwst import datamodels

from .disperse import dispersed_pixel

import logging

from photutils.background import Background2D, MedianBackground
from astropy.stats import SigmaClip

log = logging.getLogger(__name__)
log.setLevel(logging.DEBUG)


def background_subtract(data, box_size=None, filter_size=(3,3), sigma=3.0, exclude_percentile=30.0):
    """
    Simple astropy background subtraction

    Parameters
    ----------
    data : np.ndarray
        2D array of pixel values
    box_size : tuple
        Size of box in pixels to use for background estimation. 
        If not set, defaults to 1/5 of the image size.
    filter_size : tuple
        Size of filter to use for background estimation
    sigma : float
        Sigma threshold for background clipping
    exclude_percentile : float
        Percentage of masked pixels above which box is excluded from background estimation

    Returns
    -------
    data : np.ndarray
        2D array of pixel values with background subtracted

    Notes
    -----
    Improper background subtraction in input _i2d image leads to extra flux
    in the simulated dispersed image, and was one cause of flux scaling issues
    in a previous version.
    """
    if box_size is None:
        box_size = (int(data.shape[0]/5), int(data.shape[1]/5))
    sigma_clip = SigmaClip(sigma=sigma)
    bkg_estimator = MedianBackground()
    bkg = Background2D(data, box_size, filter_size=filter_size,
                   sigma_clip=sigma_clip, bkg_estimator=bkg_estimator, 
                   exclude_percentile=exclude_percentile)

    return data - bkg.background


def _select_ids(ID, all_IDs):
    '''
    Select the source IDs to be processed based on the input ID parameter.

    Parameters
    ----------
    ID : int or list-like
        ID(s) of source to process. If None, all sources processed.
    all_IDs : np.ndarray
        Array of all source IDs in the segmentation map

    Returns
    -------
    selected_IDs : list
        List of selected source IDs
    '''
    if ID is None:
        log.info(f"Loading all {len(all_IDs)} sources from segmentation map")
        return all_IDs
        
    elif isinstance(ID, int):
        log.info(f"Loading single source {ID} from segmentation map")
        return [ID]
    
    elif isinstance(ID, list) or isinstance(ID, np.ndarray):
        log.info(f"Loading {len(ID)} of {len(all_IDs)} selected sources from segmentation map")
        return list(ID)
    else:
        raise ValueError("ID must be an integer or a list of integers")


class Observation:
    """This class defines an actual observation. It is tied to a single grism image."""

    def __init__(self, direct_images, segmap_model, grism_wcs, filter, ID=None,
                 sed_file=None, extrapolate_sed=False,
                 boundaries=[], offsets=[0, 0], renormalize=True, max_cpu=1):

        """
        Initialize all data and metadata for a given observation. Creates lists of
        direct image pixel values for selected objects.

        Parameters
        ----------
        direct_images : List of strings
            List of file name(s) containing direct imaging data
        segmap_model : `jwst.datamodels.ImageModel`
            Segmentation map model
        grism_wcs : gwcs object
            WCS object from grism image
        filter : str
            Filter name
        ID : int or list-like, optional
            ID(s) of source to process. If zero, all sources processed.
        sed_file : str
            Name of Spectral Energy Distribution (SED) file containing datasets matching
            the ID in the segmentation file and each consisting of a [[lambda],[flux]] array.
        extrapolate_sed : bool
            Flag indicating whether to extrapolate wavelength range of SED
        boundaries : tuple
            Start/Stop coordinates of the FOV within the larger seed image.
        renormalize : bool
            Flag indicating whether to renormalize SED's
        max_cpu : int
            Max number of cpu's to use when multiprocessing
        """

        # Load all the info for this grism mode
        self.seg_wcs = segmap_model.meta.wcs
        self.grism_wcs = grism_wcs
        self.ID = ID
        self.dir_image_names = direct_images
        self.seg = segmap_model.data
        all_ids = np.array(list(set(np.ravel(self.seg))))
        self.IDs = _select_ids(ID, all_ids)
        self.filter = filter
        self.sed_file = sed_file   # should always be NONE for baseline pipeline (use flat SED)
        self.cache = False
        self.renormalize = renormalize
        self.max_cpu = max_cpu
        self.xoffset = offsets[0]
        self.yoffset = offsets[1]

        # Set the limits of the dispersed image to be simulated
        if len(boundaries) == 0:
            log.debug("No boundaries passed.")
            self.xstart = 0
            self.xend = self.xstart + self.seg.shape[0] - 1
            self.ystart = 0
            self.yend = self.ystart + self.seg.shape[1] - 1
        else:
            self.xstart, self.xend, self.ystart, self.yend = boundaries
        self.dims = (self.yend - self.ystart + 1, self.xend - self.xstart + 1)
        log.debug(f"Using simulated image size of {self.dims[1]} {self.dims[0]}")

        # Allow for SED extrapolation
        self.extrapolate_sed = extrapolate_sed
        if self.extrapolate_sed:
            log.warning("SED Extrapolation turned on.")

        # Create pixel lists for sources labeled in segmentation map
        self.create_pixel_list()

        # Initialize the list of slits
        self.simul_slits = datamodels.MultiSlitModel()
        self.simul_slits_order = []
        self.simul_slits_sid = []

    def create_pixel_list(self):
        '''
        Create a list of pixels to be dispersed, grouped per object ID.
        When ID is None, all sources in the segmentation map are processed.
        '''

        self.xs = []
        self.ys = []
        for ID in self.IDs:
            ys, xs = np.nonzero(self.seg == ID)
            if len(xs) > 0 and len(ys) > 0:
                self.xs.append(xs)
                self.ys.append(ys)

        # Populate lists of direct image flux values for the sources.
        self.fluxes = {}
        for dir_image_name in self.dir_image_names:

            log.info(f"Using direct image {dir_image_name}")
            with datamodels.open(dir_image_name) as model:
                dimage = model.data
                dimage = background_subtract(dimage)

                if self.sed_file is None:
                    # Default pipeline will use sed_file=None, so we need to compute
                    # photometry values that used to come from HST-style header keywords.
                    # Set pivlam, in units of microns, based on filter name.
                    pivlam = float(self.filter[1:4]) / 100.

                    # Use pixel fluxes from the direct image.
                    self.fluxes[pivlam] = []
                    for i in range(len(self.IDs)):
                        # This loads lists of pixel flux values for each source
                        # from the direct image
                        self.fluxes[pivlam].append(dimage[self.ys[i], self.xs[i]])

                else:
                    # Use an SED file. Need to normalize the object stamps.
                    for ID in self.IDs:
                        vg = self.seg == ID
                        dnew = dimage
                        if self.renormalize:
                            sum_seg = np.sum(dimage[vg])  # But normalize by the whole flux
                            if sum_seg != 0:
                                dimage[vg] /= sum_seg
                        else:
                            log.debug("not renormalizing sources to unity")

                    self.fluxes["sed"] = []
                    for i in range(len(self.IDs)):
                        self.fluxes["sed"].append(dnew[self.ys[i], self.xs[i]])

    def disperse_all(self, order, wmin, wmax, sens_waves, sens_resp, cache=False):
        """
        Compute dispersed pixel values for all sources identified in
        the segmentation map.

        Parameters
        ----------
        order : int
            Spectral order number to process
        wmin : float
            Minimum wavelength for dispersed spectra
        wmax : float
            Maximum wavelength for dispersed spectra
        sens_waves : float array
            Wavelength array from photom reference file
        sens_resp : float array
            Response (flux calibration) array from photom reference file
        """
        if cache:
            log.debug("Object caching ON")
            self.cache = True
            self.cached_object = {}

        # Initialize the simulated dispersed image
        self.simulated_image = np.zeros(self.dims, float)

        # Loop over all source ID's from segmentation map
        pool_args = []
        for i in range(len(self.IDs)):

            if self.cache:
                self.cached_object[i] = {}
                self.cached_object[i]['x'] = []
                self.cached_object[i]['y'] = []
                self.cached_object[i]['f'] = []
                self.cached_object[i]['w'] = []
                self.cached_object[i]['minx'] = []
                self.cached_object[i]['maxx'] = []
                self.cached_object[i]['miny'] = []
                self.cached_object[i]['maxy'] = []

            disperse_chunk_args = [i, order, wmin, wmax, sens_waves, sens_resp,]
            pool_args.append(disperse_chunk_args)

        t0 = time.time()
        if self.max_cpu > 1:
            # put this log message here to avoid printing it for every chunk
            log.info(f"Using multiprocessing with {self.max_cpu} cores to compute dispersion")

        disperse_chunk_output = []
        for i in range(len(self.IDs)):
            disperse_chunk_output.append(self.disperse_chunk(*pool_args[i]))
        t1 = time.time()
        log.info(f"Wall clock time for disperse_chunk order {order}: {(t1-t0):.1f} sec")
        
        # Collect results into simulated image and slit models
        for i, this_output in enumerate(disperse_chunk_output):
            [this_image, this_bounds, this_sid, this_order] = this_output
            slit = self.construct_slitmodel_for_chunk(this_image, this_bounds, this_sid, this_order)
            self.simulated_image += this_image
            if slit is not None:
                self.simul_slits.slits.append(slit)
                self.simul_slits_order.append(this_order)
                self.simul_slits_sid.append(this_sid)


    def disperse_chunk(self, c, order, wmin, wmax, sens_waves, sens_resp):
        """
        Method that computes dispersion for a single source.
        To be called after create_pixel_list().
        Parameters
        ----------
        c : int
            Chunk (source) number to process
        order : int
            Spectral order number to process
        wmin : float
            Minimum wavelength for dispersed spectra
        wmax : float
            Maximum wavelength for dispersed spectra
        sens_waves : float array
            Wavelength array from photom reference file
        sens_resp : float array
            Response (flux calibration) array from photom reference file

        Returns
        -------
        this_object : np.ndarray
            2D array of dispersed pixel values for the source
        thisobj_bounds : list
            [minx, maxx, miny, maxy] bounds of the object
        sid : int
            Source ID
        order : int
            Spectral order number
        """

        sid = int(self.IDs[c])
        self.order = order
        self.wmin = wmin
        self.wmax = wmax
        self.sens_waves = sens_waves
        self.sens_resp = sens_resp
        log.info(f"Dispersing source {sid}, order {self.order}")
        pars = []  # initialize params for this object

        # Loop over all pixels in list for object "c"
        log.debug(f"source contains {len(self.xs[c])} pixels")
        for i in range(len(self.xs[c])):
            # Here "i" is just an index into the pixel list for the object
            # being processed, as opposed to the ID number of the object itself
            # xc, yc are the coordinates of the central pixel of the group
            # of pixels surrounding the direct image pixel index
            width = 1.0
            height = 1.0
            xc = self.xs[c][i] + 0.5 * width
            yc = self.ys[c][i] + 0.5 * height
            # "lams" is the array of wavelengths previously stored in flux list
            # and correspond to the central wavelengths of the filters used in
            # the input direct image(s). For the simple case of 1 combined direct image,
            # this contains a single value (e.g. 4.44 for F444W).
            # "fluxes" is the array of pixel values from the direct image(s).
            # For the simple case of 1 combined direct image, this contains a
            # a single value (just like "lams").
            fluxes, lams = map(np.array, zip(*[
                (self.fluxes[lm][c][i], lm) for lm in sorted(self.fluxes.keys())
                if self.fluxes[lm][c][i] != 0
            ]))
            pars_i = [xc, yc, width, height, lams, fluxes, self.order,
                      self.wmin, self.wmax, self.sens_waves, self.sens_resp,
                      self.seg_wcs, self.grism_wcs, i, self.dims[::-1], 2,
                      self.extrapolate_sed, self.xoffset, self.yoffset]
            pars.append(pars_i)
            #if i == 0:
            #    print([type(arg) for arg in pars_i]) #all these need to be pickle-able

        # pass parameters into dispersed_pixel, either using multiprocessing or not
        time1 = time.time()
        if self.max_cpu > 1:
<<<<<<< HEAD
            ctx = mp.get_context("forkserver")
            with ctx.Pool(self.max_cpu) as mypool:
                all_res = mypool.starmap(dispersed_pixel, pars)
=======
            ctx = multiprocessing.get_context("forkserver")
            mypool = ctx.Pool(self.max_cpu)  # Create the pool
            all_res = mypool.imap_unordered(dispersed_pixel, pars)  # Fill the pool
            mypool.close()  # Drain the pool
>>>>>>> 6f412d72
        else:
            all_res = []
            for i in range(len(pars)):
                all_res.append(dispersed_pixel(*pars[i]))

        # Initialize blank image for this source
        this_object = np.zeros(self.dims, float)
        nres = 0
        bounds = []
        for pp in all_res:
            if pp is None:
                continue

            nres += 1
            x, y, _, w, f, *_ = pp

            # skip results that don't have pixels in the field
            if len(x) < 1:
                continue

            minx = int(min(x))
            maxx = int(max(x))
            miny = int(min(y))
            maxy = int(max(y))
            a = sparse.coo_matrix((f, (y - miny, x - minx)),
                                  shape=(maxy - miny + 1, maxx - minx + 1)).toarray()
            
            # Accumulate results into simulated images
            this_object[miny:maxy + 1, minx:maxx + 1] += a
            bounds.append([minx, maxx, miny, maxy])

            if self.cache:
                self.cached_object[c]['x'].append(x)
                self.cached_object[c]['y'].append(y)
                self.cached_object[c]['f'].append(f)
                self.cached_object[c]['w'].append(w)
                self.cached_object[c]['minx'].append(minx)
                self.cached_object[c]['maxx'].append(maxx)
                self.cached_object[c]['miny'].append(miny)
                self.cached_object[c]['maxy'].append(maxy)

        time2 = time.time()
        log.debug(f"Elapsed time {time2-time1} sec")
        # figure out global bounds of object
        if len(bounds) > 0:
            bounds = np.array(bounds)
            thisobj_minx = int(np.min(bounds[:, 0]))
            thisobj_maxx = int(np.max(bounds[:, 1]))
            thisobj_miny = int(np.min(bounds[:, 2]))
            thisobj_maxy = int(np.max(bounds[:, 3]))
            thisobj_bounds = [thisobj_minx, thisobj_maxx, thisobj_miny, thisobj_maxy]
            return (this_object, thisobj_bounds, sid, order)
        return (this_object, None, sid, order)
    
    
    @staticmethod
    def construct_slitmodel_for_chunk(chunk_data, bounds, sid, order):
        '''
        Parameters
        ----------
        chunk_data : np.ndarray
            Dispersed model of segmentation map source
        bounds : list
            The bounds of the object
        sid : int
            The source ID
        order : int
            The spectral order number

        Returns
        -------
        slit : `jwst.datamodels.SlitModel`
            Slit model containing the dispersed pixel values
        '''
        if bounds is None:
            return None
        
        [thisobj_minx, thisobj_maxx, thisobj_miny, thisobj_maxy] = bounds
        slit = datamodels.SlitModel()
        slit.source_id = sid
        slit.name = f"source_{sid}"
        slit.xstart = thisobj_minx
        slit.xsize = thisobj_maxx - thisobj_minx + 1
        slit.ystart = thisobj_miny
        slit.ysize = thisobj_maxy - thisobj_miny + 1
        slit.meta.wcsinfo.spectral_order = order
        slit.data = chunk_data[thisobj_miny:thisobj_maxy + 1, thisobj_minx:thisobj_maxx + 1]

        return slit


    def disperse_all_from_cache(self, trans=None):
        if not self.cache:
            return

        self.simulated_image = np.zeros(self.dims, float)

        for i in range(len(self.IDs)):
            this_object = self.disperse_chunk_from_cache(i, trans=trans)

        return this_object

    def disperse_chunk_from_cache(self, c, trans=None):
        """Method that handles the dispersion. To be called after create_pixel_list()"""

        if not self.cache:
            return

        time1 = time.time()

        # Initialize blank image for this object
        this_object = np.zeros(self.dims, float)

        if trans is not None:
            log.debug("Applying a transmission function...")

        for i in range(len(self.cached_object[c]['x'])):
            x = self.cached_object[c]['x'][i]
            y = self.cached_object[c]['y'][i]
            f = self.cached_object[c]['f'][i] * 1.
            w = self.cached_object[c]['w'][i]

            if trans is not None:
                f *= trans(w)

            minx = self.cached_object[c]['minx'][i]
            maxx = self.cached_object[c]['maxx'][i]
            miny = self.cached_object[c]['miny'][i]
            maxy = self.cached_object[c]['maxy'][i]

            a = sparse.coo_matrix((f, (y - miny, x - minx)),
                                  shape=(maxy - miny + 1, maxx - minx + 1)).toarray()

            # Accumulate the results into the simulated images
            self.simulated_image[miny:maxy + 1, minx:maxx + 1] += a
            this_object[miny:maxy + 1, minx:maxx + 1] += a

        time2 = time.time()
        log.debug(f"Elapsed time {time2-time1} sec")

        return this_object<|MERGE_RESOLUTION|>--- conflicted
+++ resolved
@@ -1,10 +1,7 @@
 import time
 import multiprocessing
 import numpy as np
-<<<<<<< HEAD
-import multiprocessing as mp
-=======
->>>>>>> 6f412d72
+import multiprocessing
 
 from scipy import sparse
 
@@ -360,16 +357,9 @@
         # pass parameters into dispersed_pixel, either using multiprocessing or not
         time1 = time.time()
         if self.max_cpu > 1:
-<<<<<<< HEAD
-            ctx = mp.get_context("forkserver")
+            ctx = multiprocessing.get_context("forkserver")
             with ctx.Pool(self.max_cpu) as mypool:
                 all_res = mypool.starmap(dispersed_pixel, pars)
-=======
-            ctx = multiprocessing.get_context("forkserver")
-            mypool = ctx.Pool(self.max_cpu)  # Create the pool
-            all_res = mypool.imap_unordered(dispersed_pixel, pars)  # Fill the pool
-            mypool.close()  # Drain the pool
->>>>>>> 6f412d72
         else:
             all_res = []
             for i in range(len(pars)):
