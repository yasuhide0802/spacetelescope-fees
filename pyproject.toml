[project]
name = "jwst"
description = "Library for calibration of science observations from the James Webb Space Telescope"
requires-python = ">=3.10"
authors = [
    { name = "JWST calibration pipeline developers" },
]
classifiers = [
    "Intended Audience :: Science/Research",
    "Topic :: Scientific/Engineering :: Astronomy",
    "License :: OSI Approved :: BSD License",
    "Operating System :: MacOS :: MacOS X",
    "Operating System :: POSIX",
    "Programming Language :: Python :: 3",
    "Programming Language :: Python :: 3 :: Only",
    "Programming Language :: Python :: 3.10",
    "Programming Language :: Python :: 3.11",
    "Programming Language :: Python :: 3.12",
]
dependencies = [
    "asdf>=3.1.0,<4",
    "astropy>=5.3",
    "BayesicFitting>=3.0.1",
    "crds>=11.17.14",
    "drizzle>=1.15.0",
    "gwcs>=0.21.0,<0.23.0",
    "numpy>=1.22,<2.0",
    "opencv-python-headless>=4.6.0.66",
    "photutils>=1.5.0",
    "psutil>=5.7.2",
    "poppy>=1.0.2",
    "pyparsing>=2.2.1",
    "requests>=2.22",
    "scikit-image>=0.19",
    "scipy>=1.9.3",
    "spherical-geometry>=1.2.22",
    "stcal@git+https://github.com/spacetelescope/stcal@main",
    "stdatamodels>=2.0.0,<2.1.0",
    "stpipe>=0.6.0,<0.7.0",
    "stsci.image>=2.3.5",
    "stsci.imagestats>=1.6.3",
    "synphot>=1.2",
    "tweakwcs>=0.8.8",
    "asdf-astropy>=0.3.0",
    "wiimatch>=0.2.1",
    "packaging>20.0",
    "importlib-metadata>=4.11.4",
    "jsonschema>=4.8",
]
dynamic = [
    "version",
]

[project.readme]
file = "README.md"
content-type = "text/markdown"

[project.license]
file = "LICENSE"
content-type = "text/plain"

[project.urls]
Homepage = "https://github.com/spacetelescope/jwst"
Tracker = "https://github.com/spacetelescope/jwst/issues"
Documentation = "https://jwst-pipeline.readthedocs.io/en/stable/"
"Source Code" = "https://github.com/spacetelescope/jwst"

[project.scripts]
adjust_wcs = "jwst.scripts.adjust_wcs:main"
asn_edit = "jwst.scripts.asn_edit:main"
asn_from_list = "jwst.associations.asn_from_list:main"
asn_gather = "jwst.scripts.asn_gather:main"
asn_generate = "jwst.associations.main:main"
asn_make_pool = "jwst.scripts.asn_make_pool:main"
collect_pipeline_cfgs = "jwst.scripts.collect_pipeline_cfgs:main"
create_data = "jwst.scripts.create_data:main"
csvconvert = "jwst.csv_tools.csvconvert:CSVConvertScript"
exp_to_source = "jwst.exp_to_source.main:Main"
okify_regtests = "jwst.scripts.okify_regtests:main"
pointing_summary = "jwst.scripts.pointing_summary:main"
schema_editor = "jwst.scripts.schema_editor:main"
schemadoc = "jwst.scripts.schemadoc:main"
set_telescope_pointing = "jwst.scripts.set_telescope_pointing:main"
"set_telescope_pointing.py" = "jwst.scripts.set_telescope_pointing:deprecated_name"
set_velocity_aberration = "jwst.scripts.set_velocity_aberration:main"
"set_velocity_aberration.py" = "jwst.scripts.set_velocity_aberration:deprecated_name"
v1_calculate = "jwst.scripts.v1_calculate:main"
verify_install_requires = "jwst.scripts.verify_install_requires:main"
world_coords = "jwst.scripts.world_coords:main"

[project.entry-points."stpipe.steps"]
jwst = "jwst.stpipe.integration:get_steps"

[project.entry-points.pytest11]
report_crds_context = "pytest_crds.plugin"

[project.optional-dependencies]
docs = [
    "matplotlib",
    "sphinx",
    "sphinx-astropy",
    "sphinx-automodapi",
    "sphinx-rtd-theme",
    "tomli; python_version <\"3.11\"",
]
sdp = [
    "jplephem>=2.9",
    "pysiaf>=0.13.0",
]
test = [
    "ci-watson>=0.5.0",
    "colorama>=0.4.1",
    "readchar>=3.0",
    "ruff",
    "pytest>=6.0.0",
    "pytest-cov>=2.9.0",
    "pytest-doctestplus>=0.10.0",
    "requests_mock>=1.0",
]

[build-system]
requires = [
    "setuptools>=61.2",
    "setuptools_scm[toml]>=3.4",
    "wheel",
    "numpy>=2.0",
]
build-backend = "setuptools.build_meta"

[tool.setuptools]
zip-safe = false
include-package-data = false

[tool.setuptools.packages.find]
namespaces = false

[tool.setuptools.package-data]
"*" = [
    "*.asdf",
    "*.cfg",
    "tests/data/*.csv",
    "tests/data/*.ecsv",
    "tests/data/*.fits",
    "tests/data/**/*.fits",
    "*.json",
    "tests/data/*.json",
    "tests/data/**/*.json",
    "tests/data/*.txt",
    "*.yaml",
    "*.cat",
    "*.hdr",
]
"jwst.fits_generator" = [
    "templates/*.inc",
    "templates/*.txt",
    "tests/okfile/*.prop",
]
"jwst.lib" = [
    "tests/data/*.asdf",
    "tests/data/*.db",
    "tests/data/*.ecsv",
    "tests/data/*.fits",
]
"jwst.associations" = [
    "tests/data/*.py",
]
"jwst.lib.src" = [
    "*.c",
]
"jwst.cube_build.src" = [
    "*.c",
]
"jwst.straylight.src" = [
    "*.c",
]
"jwst.transforms" = [
    "resources/schemas/stsci.edu/jwst_pipeline/*.yaml",
]
"jwst.stpipe.resources" = [
    "schemas/*.yaml",
]

[tool.build-sphinx]
source-dir = "docs"
build-dir = "docs"
all_files = "1"

[tool.distutils.upload_docs]
upload-dir = "docs/_build/html"
show-response = 1

[tool.pytest.ini_options]
minversion = "6.0"
norecursedirs = [
    "docs/_build",
    "docs/exts",
    "jwst/timeconversion",
    "jwst/associations/tests/data",
    "scripts",
    ".tox",
    ".eggs",
    "build",
    "venv",
]
junit_family = "xunit2"
inputs_root = "jwst-pipeline"
results_root = "jwst-pipeline-results"
text_file_format = "rst"
doctest_plus = "enabled"
doctest_rst = "enabled"
addopts = [
    "-p no:legacypath",
    "--show-capture=no",
    "--report-crds-context",
]
filterwarnings = [
    "error::ResourceWarning",
    "ignore:Models in math_functions:astropy.utils.exceptions.AstropyUserWarning",
]

[tool.coverage.run]
omit = [
    "jwst/conftest.py",
    "jwst/setup.py",
    "jwst/tests/test*",
    "jwst/regtest/test*",
    "jwst/*/tests/*",
    "docs/*",
    "*/jwst/conftest.py",
    "*/jwst/setup.py",
    "*/jwst/tests/test*",
    "*/jwst/regtest/test*",
    "*/jwst/*/tests/*",
    "*/docs/*",
    "*.rmap",
    "*.pmap",
]

[tool.coverage.report]
exclude_lines = [
    "pragma: no cover",
    "if self.debug:",
    "except ImportError",
    "raise AssertionError",
    "raise NotImplementedError",
    "if __name__ == '__main__':",
]
omit = [
    "*.rmap",
    "*.pmap",
]

[tool.setuptools_scm]
write_to = "jwst/_version.py"

[tool.ruff]
exclude = [
    "jwst/extern",
    "docs",
    ".tox",
    ".eggs",
    "build",
]
<<<<<<< HEAD
line-length = 130

[tool.ruff.lint]
ignore = [
    "E741",
=======
lint.ignore = [
    "E741", # ambiguous variable name (O/0, l/I, etc.)
    "E722", # Do not use bare `except`
>>>>>>> 7d97170f
]

[tool.ruff.lint.per-file-ignores]
"jwst/**/__init__.py" = [
    "E402", # module-level import not at top of file
    "F401", # unused import
    "F403", # import with *
    "F405", # ambiguous import from *
]
"jwst/fits_generator/*" = [
    "F821", # undefined name
]
"jwst/fits_generator/tests/*" = [
    "F841", # unused variable
]
"jwst/associations/tests*" = [
    "F841", # unused variable
]
"jwst/ramp_fitting/tests/*" = [
    "E402", # module-level import not at top of file
]<|MERGE_RESOLUTION|>--- conflicted
+++ resolved
@@ -261,17 +261,11 @@
     ".eggs",
     "build",
 ]
-<<<<<<< HEAD
 line-length = 130
 
-[tool.ruff.lint]
-ignore = [
-    "E741",
-=======
 lint.ignore = [
     "E741", # ambiguous variable name (O/0, l/I, etc.)
     "E722", # Do not use bare `except`
->>>>>>> 7d97170f
 ]
 
 [tool.ruff.lint.per-file-ignores]
