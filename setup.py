from os.path import basename
from setuptools import setup, find_packages, Extension
from glob import glob
import numpy


scripts = [s for s in glob("scripts/*") if basename(s) != "__pycache__"]
# package_data values are glob patterns relative to each specific subpackage.
package_data = {
    "": [
        "*.asdf",
        "*.cfg",
        "tests/data/*.csv",
        "tests/data/*.ecsv",
        "tests/data/*.fits",
        "tests/data/**/*.fits",
        "*.json",
        "tests/data/*.json",
        "tests/data/**/*.json",
        "tests/data/*.txt",
        "*.yaml",
    ],

    "jwst.fits_generator": [
        "templates/*.inc",
        "templates/*.txt",
        "tests/okfile/*.prop",
    ],

    "jwst.lib": ["tests/data/siaf.db"],

    # Include the rules .py files in associations test data
    "jwst.associations": ["tests/data/*.py"],
<<<<<<< HEAD
    # Include C extensions
    "jwst.wfss_contam.lib": ["*.c"],
=======

    # Include C extensions
    "jwst.lib.src": ["*.c"],

>>>>>>> e8fd77e5
    # Include the transforms schemas
    "jwst.transforms": ["schemas/stsci.edu/jwst_pipeline/*.yaml"],
    "jwst.stpipe.resources": ["schemas/*.yaml"],
}

# Setup C module include directories
include_dirs = [numpy.get_include()]

# Setup C module macros
define_macros = [('NUMPY', '1')]

setup(
    use_scm_version=True,
    setup_requires=["setuptools_scm"],
    scripts=scripts,
    packages=find_packages(),
    package_data=package_data,
<<<<<<< HEAD
    ext_modules=[Extension('jwst.wfss_contam.lib.polyclip_c', ['jwst/wfss_contam/lib/polyclip_c.c'])],
=======
    ext_modules=[
        Extension(
            'jwst.lib.winclip',
            ['jwst/lib/src/winclip.c'],
            include_dirs=include_dirs,
            define_macros=define_macros
        )
    ],
>>>>>>> e8fd77e5
)<|MERGE_RESOLUTION|>--- conflicted
+++ resolved
@@ -31,15 +31,8 @@
 
     # Include the rules .py files in associations test data
     "jwst.associations": ["tests/data/*.py"],
-<<<<<<< HEAD
     # Include C extensions
     "jwst.wfss_contam.lib": ["*.c"],
-=======
-
-    # Include C extensions
-    "jwst.lib.src": ["*.c"],
-
->>>>>>> e8fd77e5
     # Include the transforms schemas
     "jwst.transforms": ["schemas/stsci.edu/jwst_pipeline/*.yaml"],
     "jwst.stpipe.resources": ["schemas/*.yaml"],
@@ -57,16 +50,10 @@
     scripts=scripts,
     packages=find_packages(),
     package_data=package_data,
-<<<<<<< HEAD
-    ext_modules=[Extension('jwst.wfss_contam.lib.polyclip_c', ['jwst/wfss_contam/lib/polyclip_c.c'])],
-=======
     ext_modules=[
         Extension(
-            'jwst.lib.winclip',
-            ['jwst/lib/src/winclip.c'],
-            include_dirs=include_dirs,
-            define_macros=define_macros
+            'jwst.wfss_contam.lib.polyclip_c',
+            ['jwst/wfss_contam/lib/polyclip_c.c']
         )
     ],
->>>>>>> e8fd77e5
 )